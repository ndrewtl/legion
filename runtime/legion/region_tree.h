--- conflicted
+++ resolved
@@ -932,15 +932,11 @@
                                              AddressSpaceID target) = 0;
       virtual void add_expression_reference(void) = 0;
       virtual bool remove_expression_reference(void) = 0;
-<<<<<<< HEAD
+      virtual bool remove_operation(RegionTreeForest *forest) = 0;
       virtual bool test_intersection_nonblocking(IndexSpaceExpression *expr,
          RegionTreeForest *context, ApEvent &precondition, bool second = false);
       virtual IndexSpaceNode* find_or_create_node(InnerContext *ctx,
                                            const bool notify_remote = true) = 0;
-=======
-      virtual bool remove_operation(RegionTreeForest *forest) = 0;
-      virtual IndexSpaceNode* find_or_create_node(InnerContext *ctx) = 0;
->>>>>>> 9a2e4e2f
     public:
       virtual ApEvent issue_fill(const PhysicalTraceInfo &trace_info,
                                  const std::vector<CopySrcDstField> &dst_fields,
@@ -1086,13 +1082,9 @@
                                              AddressSpaceID target) = 0;
       virtual void add_expression_reference(void);
       virtual bool remove_expression_reference(void);
-<<<<<<< HEAD
+      virtual bool remove_operation(RegionTreeForest *forest) = 0;
       virtual IndexSpaceNode* find_or_create_node(InnerContext *ctx,
                                           const bool notify_remote = true) = 0;
-=======
-      virtual bool remove_operation(RegionTreeForest *forest) = 0;
-      virtual IndexSpaceNode* find_or_create_node(InnerContext *ctx) = 0; 
->>>>>>> 9a2e4e2f
     public:
       static void handle_expression_invalidation(Deserializer &derez,
                                                  RegionTreeForest *forest);
@@ -1132,13 +1124,9 @@
                                              AddressSpaceID target) = 0;
       virtual bool remove_operation(RegionTreeForest *forest) = 0;
       virtual bool remove_expression_reference(void);
-<<<<<<< HEAD
       virtual IndexSpaceNode* find_or_create_node(InnerContext *ctx,
                                           const bool notify_remote = true) = 0;
-=======
-      virtual IndexSpaceNode* find_or_create_node(InnerContext *ctx) = 0;
       virtual IndexSpaceExpression* find_congruence(void) = 0;
->>>>>>> 9a2e4e2f
       virtual void activate_remote(void) = 0;
     public:
       void invalidate_operation(std::deque<IndexSpaceOperation*> &to_remove);
@@ -1182,13 +1170,9 @@
       virtual void pack_expression_structure(Serializer &rez,
                                              AddressSpaceID target) = 0;
       virtual bool remove_operation(RegionTreeForest *forest) = 0;
-<<<<<<< HEAD
       virtual IndexSpaceNode* find_or_create_node(InnerContext *ctx,
                                           const bool notify_remote = true);
-=======
-      virtual IndexSpaceNode* find_or_create_node(InnerContext *ctx);
       virtual IndexSpaceExpression* find_congruence(void) = 0;
->>>>>>> 9a2e4e2f
     public:
       virtual ApEvent issue_fill(const PhysicalTraceInfo &trace_info,
                                  const std::vector<CopySrcDstField> &dst_fields,
@@ -1469,130 +1453,6 @@
     };
 
     /**
-<<<<<<< HEAD
-     * \class PendingIndexSpaceExpression
-     * This class is a thunk that is used to represent index space
-     * expressions that haven't been computed yet. It allows for 
-     * partial specification of an upper bound expression that
-     * allows us to do partial intersection testing.
-     */
-    class PendingIndexSpaceExpression : public IntermediateExpression {
-    public:
-      struct PendingIntersectionTest {
-      public:
-        PendingIntersectionTest(void) : other(NULL), 
-          original_precondition(ApEvent::NO_AP_EVENT), second(false) { }
-        PendingIntersectionTest(IndexSpaceExpression *o, ApEvent e, bool s)
-          : other(o), original_precondition(e), second(s) { }
-      public:
-        inline bool operator<(const PendingIntersectionTest &rhs) const
-        {
-          if (other->expr_id < rhs.other->expr_id)
-            return true;
-          if (other->expr_id > rhs.other->expr_id)
-            return false;
-          if (original_precondition.id < rhs.original_precondition.id)
-            return true;
-          if (original_precondition.id > rhs.original_precondition.id)
-            return false;
-          return second < rhs.second;
-        }
-        inline bool operator==(const PendingIntersectionTest &rhs) const
-        {
-          if (other->expr_id != rhs.other->expr_id)
-            return false;
-          if (original_precondition.id != rhs.original_precondition.id)
-            return false;
-          return second == rhs.second;
-        }
-      public:
-        IndexSpaceExpression *other;
-        ApEvent original_precondition;
-        bool second;
-      };
-    public:
-      PendingIndexSpaceExpression(IndexSpaceExpression *upper_bound, 
-                                  RegionTreeForest *ctx); 
-      PendingIndexSpaceExpression(const PendingIndexSpaceExpression &rhs);
-      virtual ~PendingIndexSpaceExpression(void);
-    public:
-      PendingIndexSpaceExpression& operator=(
-                                  const PendingIndexSpaceExpression &rhs);
-    public:
-      virtual ApEvent get_expr_index_space(void *result, TypeTag tag, 
-                                           bool need_tight_result);
-      virtual Domain get_domain(ApEvent &ready, bool need_tight);
-      virtual void tighten_index_space(void);
-      virtual bool check_empty(void);
-      virtual size_t get_volume(void);
-      virtual void pack_expression(Serializer &rez, AddressSpaceID target);
-      virtual void pack_expression_structure(Serializer &rez,
-                                             AddressSpaceID target);
-      virtual bool test_intersection_nonblocking(IndexSpaceExpression *expr,
-         RegionTreeForest *context, ApEvent &precondition, bool second = false);
-      virtual IndexSpaceNode* find_or_create_node(InnerContext *ctx,
-                                               const bool notify_remote = true);
-    public:
-      virtual ApEvent issue_fill(const PhysicalTraceInfo &trace_info,
-                                 const std::vector<CopySrcDstField> &dst_fields,
-                                 const void *fill_value, size_t fill_size,
-#ifdef LEGION_SPY
-                                 UniqueID fill_uid,
-                                 FieldSpace handle,
-                                 RegionTreeID tree_id,
-#endif
-                                 ApEvent precondition, PredEvent pred_guard);
-      virtual ApEvent issue_copy(const PhysicalTraceInfo &trace_info,
-                                 const std::vector<CopySrcDstField> &dst_fields,
-                                 const std::vector<CopySrcDstField> &src_fields,
-#ifdef LEGION_SPY
-                                 FieldSpace handle,
-                                 RegionTreeID src_tree_id,
-                                 RegionTreeID dst_tree_id,
-#endif
-                                 ApEvent precondition, PredEvent pred_guard,
-                                 ReductionOpID redop, bool reduction_fold);
-      virtual void construct_indirections(
-                                 const std::vector<unsigned> &field_indexes,
-                                 const FieldID indirect_field,
-                                 const TypeTag indirect_type,
-                                 const PhysicalInstance indirect_instance,
-                                 const LegionVector<
-                                        IndirectRecord>::aligned &records,
-                                 std::vector<void*> &indirections,
-                                 std::vector<unsigned> &indirect_indexes);
-      virtual void destroy_indirections(std::vector<void*> &indirections);
-      virtual ApEvent issue_indirect(const PhysicalTraceInfo &trace_info,
-                                 const std::vector<CopySrcDstField> &dst_fields,
-                                 const std::vector<CopySrcDstField> &src_fields,
-                                 const std::vector<void*> &indirects,
-                                 ApEvent precondition, PredEvent pred_guard);
-      virtual Realm::InstanceLayoutGeneric*
-                   create_layout(const Realm::InstanceLayoutConstraints &ilc,
-                                 const OrderingConstraint &constraint);
-    public:
-      void set_result(IndexSpaceExpression *result);
-      // This can be racy but in a good way
-      inline IndexSpaceExpression* get_ready_expression(void)
-      {
-        if (result != NULL)
-          return result;
-        else
-          return this;
-      }
-    public:
-      IndexSpaceExpression *const upper_bound;
-      RegionTreeForest *const context;
-    protected:
-      RtUserEvent ready_event;
-      IndexSpaceExpression *result;
-      // Pending intersection tests
-      std::map<PendingIntersectionTest,ApUserEvent> intersection_tests;
-    };
-
-    /**
-=======
->>>>>>> 9a2e4e2f
      * \class ExpressionTrieNode
      * This is a class for constructing a trie for index space
      * expressions so we can quickly detect commmon subexpression
@@ -1854,13 +1714,9 @@
                                              AddressSpaceID target) = 0;
       virtual void add_expression_reference(void);
       virtual bool remove_expression_reference(void);
-<<<<<<< HEAD
+      virtual bool remove_operation(RegionTreeForest *forest);
       virtual IndexSpaceNode* find_or_create_node(InnerContext *ctx,
                                                 const bool notify_remote = true)
-=======
-      virtual bool remove_operation(RegionTreeForest *forest);
-      virtual IndexSpaceNode* find_or_create_node(InnerContext *ctx) 
->>>>>>> 9a2e4e2f
         { return this; }
       virtual void create_sharded_alias(IndexSpace alias,DistributedID did) = 0;
     public:
