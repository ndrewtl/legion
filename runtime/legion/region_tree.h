--- conflicted
+++ resolved
@@ -364,11 +364,8 @@
                                      const char *log_name,
                                      UniqueID uid,
 #endif
-<<<<<<< HEAD
+                                     const bool check_initialized = true,
                                      RtBarrier *sync_add_users = NULL);
-=======
-                                     const bool check_initialized = true);
->>>>>>> 0810d890
       void acquire_restrictions(const RegionRequirement &req,
                                 VersionInfo &version_info,
                                 Operation *op, unsigned index,
