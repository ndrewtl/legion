/* Copyright 2018 Stanford University, NVIDIA Corporation
 *
 * Licensed under the Apache License, Version 2.0 (the "License");
 * you may not use this file except in compliance with the License.
 * You may obtain a copy of the License at
 *
 *     http://www.apache.org/licenses/LICENSE-2.0
 *
 * Unless required by applicable law or agreed to in writing, software
 * distributed under the License is distributed on an "AS IS" BASIS,
 * WITHOUT WARRANTIES OR CONDITIONS OF ANY KIND, either express or implied.
 * See the License for the specific language governing permissions and
 * limitations under the License.
 */


#ifndef __LEGION_TASKS_H__
#define __LEGION_TASKS_H__

#include "legion.h"
#include "legion/runtime.h"
#include "legion/legion_ops.h"
#include "legion/region_tree.h"
#include "legion/legion_mapping.h"
#include "legion/legion_utilities.h"
#include "legion/legion_allocation.h"

namespace Legion {
  namespace Internal {

    /**
     * \class ResourceTracker 
     * A helper class for tracking which privileges an 
     * operation owns. This is inherited by multi-tasks
     * for aggregating the privilege results of their
     * children as well as task contexts for tracking
     * which privileges have been accrued or deleted
     * as part of the execution of the task.
     */
    class ResourceTracker {
    public:
      ResourceTracker(void);
      ResourceTracker(const ResourceTracker &rhs);
      virtual ~ResourceTracker(void);
    public:
      ResourceTracker& operator=(const ResourceTracker &rhs);
    public:
      virtual void register_region_creations(
                     const std::map<LogicalRegion,bool> &regions) = 0;
      virtual void register_region_deletions(
                          const std::set<LogicalRegion> &regions) = 0;
    public:
      virtual void register_field_creations(
            const std::map<std::pair<FieldSpace,FieldID>,bool> &fields) = 0;
      virtual void register_field_deletions(
                const std::set<std::pair<FieldSpace,FieldID> > &fields) = 0;
    public:
      virtual void register_field_space_creations(
                          const std::set<FieldSpace> &spaces) = 0;
      virtual void register_field_space_deletions(
                          const std::set<FieldSpace> &spaces) = 0;
    public:
      virtual void register_index_space_creations(
                          const std::set<IndexSpace> &spaces) = 0;
      virtual void register_index_space_deletions(
                          const std::set<IndexSpace> &spaces) = 0;
    public:
      virtual void register_index_partition_creations(
                          const std::set<IndexPartition> &parts) = 0;
      virtual void register_index_partition_deletions(
                          const std::set<IndexPartition> &parts) = 0;
    public:
      void return_privilege_state(ResourceTracker *target) const;
      void pack_privilege_state(Serializer &rez, 
                                AddressSpaceID target, bool returning) const;
      static void unpack_privilege_state(Deserializer &derez,
                                         ResourceTracker *target);
    protected:
      std::map<LogicalRegion,
               bool/*local*/>                   created_regions;
      std::map<std::pair<FieldSpace,FieldID>,
               bool/*local*/>                   created_fields;
      std::set<FieldSpace>                      created_field_spaces;
      std::set<IndexSpace>                      created_index_spaces;
      std::set<IndexPartition>                  created_index_partitions;
      std::set<LogicalRegion>                   deleted_regions;
      std::set<std::pair<FieldSpace,FieldID> >  deleted_fields;
      std::set<FieldSpace>                      deleted_field_spaces;
      std::set<IndexSpace>                      deleted_index_spaces;
      std::set<IndexPartition>                  deleted_index_partitions;
    };

    /**
     * \class ExternalTask
     * An extentions of the external Task with some
     * methods that help us internally for packing
     * and unpacking them.
     */
    class ExternalTask : public Task {
    public:
      ExternalTask(void);
    public:
      void pack_external_task(Serializer &rez, AddressSpaceID target);
      void unpack_external_task(Deserializer &derez, Runtime *runtime,
                                ReferenceMutator *mutator);
    public:
      virtual void set_context_index(unsigned index) = 0;
    protected:
      AllocManager *arg_manager;
    public:
      static void pack_index_space_requirement(
          const IndexSpaceRequirement &req, Serializer &rez);
      static void pack_region_requirement(
          const RegionRequirement &req, Serializer &rez);
      static void pack_grant(
          const Grant &grant, Serializer &rez);
      static void pack_phase_barrier(
          const PhaseBarrier &barrier, Serializer &rez);
    public:
      static void unpack_index_space_requirement(
          IndexSpaceRequirement &req, Deserializer &derez);
      static void unpack_region_requirement(
          RegionRequirement &req, Deserializer &derez);
      static void unpack_grant(
          Grant &grant, Deserializer &derez);
      static void unpack_phase_barrier(
          PhaseBarrier &barrier, Deserializer &derez);
    };

    /**
     * \class TaskOp
     * This is the base task operation class for all
     * kinds of tasks in the system.  
     */
    class TaskOp : public ExternalTask, public MemoizableOp<SpeculativeOp> {
    public:
      enum TaskKind {
        INDIVIDUAL_TASK_KIND,
        POINT_TASK_KIND,
        INDEX_TASK_KIND,
        SLICE_TASK_KIND,
        SHARD_TASK_KIND,
      };
    public:
      struct TriggerTaskArgs : public LgTaskArgs<TriggerTaskArgs> {
      public:
        static const LgTaskID TASK_ID = LG_TRIGGER_TASK_ID;
      public:
        TriggerTaskArgs(TaskOp *t)
          : LgTaskArgs<TriggerTaskArgs>(t->get_unique_op_id()), op(t) { }
      public:
        TaskOp *const op;
      };
      struct DeferDistributeArgs : public LgTaskArgs<DeferDistributeArgs> {
      public:
        static const LgTaskID TASK_ID = LG_DEFER_DISTRIBUTE_TASK_ID;
      public:
        DeferDistributeArgs(TaskOp *op)
          : LgTaskArgs<DeferDistributeArgs>(op->get_unique_op_id()),
            proxy_this(op) { }
      public:
        TaskOp *const proxy_this;
      };
      struct DeferMappingArgs : public LgTaskArgs<DeferMappingArgs> {
      public:
        static const LgTaskID TASK_ID = LG_DEFER_PERFORM_MAPPING_TASK_ID;
      public:
        DeferMappingArgs(TaskOp *op, MustEpochOp *owner)
          : LgTaskArgs<DeferMappingArgs>(op->get_unique_op_id()),
            proxy_this(op), must_op(owner) { }
      public:
        TaskOp *const proxy_this;
        MustEpochOp *const must_op;
      };
      struct DeferLaunchArgs : public LgTaskArgs<DeferLaunchArgs> {
      public:
        static const LgTaskID TASK_ID = LG_DEFER_LAUNCH_TASK_ID;
      public:
        DeferLaunchArgs(TaskOp *op)
          : LgTaskArgs<DeferLaunchArgs>(op->get_unique_op_id()), 
            proxy_this(op) { }
      public:
        TaskOp *const proxy_this;
      };
      struct DeferredFutureSetArgs : public LgTaskArgs<DeferredFutureSetArgs> {
      public:
        static const LgTaskID TASK_ID = LG_DEFERRED_FUTURE_SET_ID;
      public:
        DeferredFutureSetArgs(FutureImpl *tar, FutureImpl *res, TaskOp *t)
          : LgTaskArgs<DeferredFutureSetArgs>(t->get_unique_op_id()),
            target(tar), result(res), task_op(t) { }
      public:
        FutureImpl *const target;
        FutureImpl *const result;
        TaskOp *const task_op;
      };
      struct DeferredFutureMapSetArgs : 
        public LgTaskArgs<DeferredFutureMapSetArgs> {
      public:
        static const LgTaskID TASK_ID = LG_DEFERRED_FUTURE_MAP_SET_ID;
      public:
        DeferredFutureMapSetArgs(FutureMapImpl *map, FutureImpl *res,
                                 Domain d, TaskOp *t)
          : LgTaskArgs<DeferredFutureMapSetArgs>(t->get_unique_op_id()),
            future_map(map), result(res), domain(d), task_op(t) { }
      public:
        FutureMapImpl *const future_map;
        FutureImpl *const result;
        const Domain domain;
        TaskOp *const task_op;
      };
      struct DeferredEnqueueArgs : public LgTaskArgs<DeferredEnqueueArgs> {
      public:
        static const LgTaskID TASK_ID = LG_DEFERRED_ENQUEUE_TASK_ID;
      public:
        DeferredEnqueueArgs(ProcessorManager *man, TaskOp *t)
          : LgTaskArgs<DeferredEnqueueArgs>(t->get_unique_op_id()),
            manager(man), task(t) { }
      public:
        ProcessorManager *const manager;
        TaskOp *const task;
      };
    public:
      TaskOp(Runtime *rt);
      virtual ~TaskOp(void);
    public:
      virtual UniqueID get_unique_id(void) const;
      virtual unsigned get_context_index(void) const;
      virtual void set_context_index(unsigned index);
      virtual const char* get_task_name(void) const;
    public:
      bool is_remote(void) const;
      inline bool is_stolen(void) const { return (steal_count > 0); }
      inline bool is_origin_mapped(void) const { return map_origin; }
<<<<<<< HEAD
      inline bool is_replicated(void) const { return replicate; }
=======
      int get_depth(void) const;
>>>>>>> 658a2fdb
    public:
      void set_current_proc(Processor current);
      inline void set_origin_mapped(bool origin) { map_origin = origin; }
      inline void set_replicated(bool repl) { replicate = repl; }
      inline void set_target_proc(Processor next) { target_proc = next; } 
    protected:
      void activate_task(void);
      void deactivate_task(void); 
    public:
      void set_must_epoch(MustEpochOp *epoch, unsigned index, 
                          bool do_registration);
    public:
      void pack_base_task(Serializer &rez, AddressSpaceID target);
      void unpack_base_task(Deserializer &derez, 
                            std::set<RtEvent> &ready_events);
      void pack_base_external_task(Serializer &rez, AddressSpaceID target);
      void unpack_base_external_task(Deserializer &derez,
                                     ReferenceMutator *mutator); 
    public:
      void mark_stolen(void);
      void initialize_base_task(TaskContext *ctx, bool track, 
            const std::vector<StaticDependence> *dependences,
            const Predicate &p, Processor::TaskFuncID tid);
      void check_empty_field_requirements(void);
      size_t check_future_size(FutureImpl *impl);
    public:
      bool select_task_options(void);
    public:
      virtual void activate(void) = 0;
      virtual void deactivate(void) = 0;
      virtual const char* get_logging_name(void) const;
      virtual OpKind get_operation_kind(void) const;
      virtual size_t get_region_count(void) const;
      virtual Mappable* get_mappable(void);
    public:
      virtual void trigger_dependence_analysis(void) = 0;
      virtual void trigger_complete(void);
      virtual void trigger_commit(void);
    public:
      virtual bool query_speculate(bool &value, bool &mapping_only);
      virtual void resolve_true(bool speculated, bool launched);
      virtual void resolve_false(bool speculated, bool launched) = 0;
    public:
      virtual void select_sources(const InstanceRef &target,
                                  const InstanceSet &sources,
                                  std::vector<unsigned> &ranking);
      virtual void update_atomic_locks(Reservation lock, bool exclusive);
      virtual unsigned find_parent_index(unsigned idx);
      virtual VersionInfo& get_version_info(unsigned idx);
      virtual const std::vector<VersionInfo>* get_version_infos(void);
      virtual RegionTreePath& get_privilege_path(unsigned idx);
      virtual ApEvent compute_sync_precondition(
                                 const PhysicalTraceInfo *info) const;
    public:
      virtual void early_map_task(void) = 0;
      virtual bool distribute_task(void) = 0;
      virtual RtEvent perform_mapping(MustEpochOp *owner = NULL,
                                      bool first_invocation = true) = 0;
      virtual void launch_task(void) = 0;
      virtual bool is_stealable(void) const = 0;
    public:
      virtual ApEvent get_task_completion(void) const = 0;
      virtual TaskKind get_task_kind(void) const = 0;
    public:
      // Returns true if the task should be deactivated
      virtual bool pack_task(Serializer &rez, Processor target) = 0;
      virtual bool unpack_task(Deserializer &derez, Processor current,
                               std::set<RtEvent> &ready_events) = 0;
      virtual void perform_inlining(void) = 0;
    public:
      virtual void end_inline_task(const void *result, 
                                   size_t result_size, bool owned);
    public:
      RtEvent defer_distribute_task(RtEvent precondition);
      RtEvent defer_perform_mapping(RtEvent precondition, MustEpochOp *op);
      RtEvent defer_launch_task(RtEvent precondition);
    protected:
      void enqueue_ready_task(bool use_target_processor,
                              RtEvent wait_on = RtEvent::NO_RT_EVENT);
    public:
      // Tell the parent context that this task is in a ready queue
      void activate_outstanding_task(void);
      void deactivate_outstanding_task(void); 
    public:
      void perform_privilege_checks(void);
    public:
      void find_early_mapped_region(unsigned idx, InstanceSet &ref);
      void clone_task_op_from(TaskOp *rhs, Processor p, 
                              bool stealable, bool duplicate_args);
      void update_grants(const std::vector<Grant> &grants);
      void update_arrival_barriers(const std::vector<PhaseBarrier> &barriers);
      void compute_point_region_requirements(void);
      void complete_point_projection(void);
      void early_map_regions(std::set<RtEvent> &applied_conditions,
                             const std::vector<unsigned> &must_premap);
      bool prepare_steal(void);
    public:
      void compute_parent_indexes(void);
      void perform_intra_task_alias_analysis(bool is_tracing,
          LegionTrace *trace, std::vector<RegionTreePath> &privilege_paths);
    public:
      // These methods get called once the task has executed
      // and all the children have either mapped, completed,
      // or committed.
      void trigger_children_complete(void);
      void trigger_children_committed(void);
    protected:
      // Tasks have two requirements to complete:
      // - all speculation must be resolved
      // - all children must be complete
      virtual void trigger_task_complete(void) = 0;
      // Tasks have two requirements to commit:
      // - all commit dependences must be satisfied (trigger_commit)
      // - all children must commit (children_committed)
      virtual void trigger_task_commit(void) = 0;
    protected:
      // Early mapped regions
      std::map<unsigned/*idx*/,InstanceSet>     early_mapped_regions;
      // A map of any locks that we need to take for this task
      std::map<Reservation,bool/*exclusive*/>   atomic_locks;
      // Post condition effects for copies out
      std::set<ApEvent>                         effects_postconditions;
    protected:
      std::vector<unsigned>                     parent_req_indexes; 
    protected:
      bool complete_received;
      bool commit_received;
    protected:
      bool options_selected;
      bool memoize_selected;
      bool map_origin;
      bool request_valid_instances;
      bool replicate;
    protected:
      // For managing predication
      PredEvent true_guard;
      PredEvent false_guard;
    private:
      mutable bool is_local;
      mutable bool local_cached;
    protected:
      bool children_complete;
      bool children_commit; 
    protected:
      MapperManager *mapper;
    private:
      unsigned current_mapping_index;
    public:
      inline void set_current_mapping_index(unsigned index) 
        { current_mapping_index = index; }
    public:
      // Index for this must epoch op
      unsigned must_epoch_index;
    public:
      // Static methods
      static void process_unpack_task(Runtime *rt,
                                      Deserializer &derez); 
    public:
      static void log_requirement(UniqueID uid, unsigned idx,
                                 const RegionRequirement &req);
    };

    /**
     * \class SingleTask
     * This is the parent type for each of the single class
     * kinds of classes.  It also serves as the type that
     * represents a context for each application level task.
     */
    class SingleTask : public TaskOp {
    public:
      struct MisspeculationTaskArgs :
        public LgTaskArgs<MisspeculationTaskArgs> {
      public:
        static const LgTaskID TASK_ID = LG_MISSPECULATE_TASK_ID;
      public:
        MisspeculationTaskArgs(SingleTask *t)
          : LgTaskArgs<MisspeculationTaskArgs>(t->get_unique_op_id()),
            task(t) { }
      public:
        SingleTask *const task;
      };
    public:
      SingleTask(Runtime *rt);
      virtual ~SingleTask(void);
    protected:
      void activate_single(void);
      void deactivate_single(void);
    public:
      virtual void trigger_dependence_analysis(void) = 0; 
    public:
      // These two functions are only safe to call after
      // the task has had its variant selected
      bool is_leaf(void) const;
      bool is_inner(void) const;
      bool has_virtual_instances(void) const;
      bool is_created_region(unsigned index) const;
      void update_no_access_regions(void);
      void clone_single_from(SingleTask *task);
    public:
      inline void clone_virtual_mapped(std::vector<bool> &target) const
        { target = virtual_mapped; }
      inline void clone_parent_req_indexes(std::vector<unsigned> &target) const
        { target = parent_req_indexes; }
      inline const std::deque<InstanceSet>&
        get_physical_instances(void) const { return physical_instances; }
      inline const std::vector<bool>& get_no_access_regions(void) const
        { return no_access_regions; }
      inline VariantID get_selected_variant(void) const 
        { return selected_variant; }
      inline const std::set<RtEvent>& get_map_applied_conditions(void) const
        { return map_applied_conditions; }
    public:
      RtEvent perform_versioning_analysis(const bool post_mapper);
      void initialize_map_task_input(Mapper::MapTaskInput &input,
                                     Mapper::MapTaskOutput &output,
                                     MustEpochOp *must_epoch_owner,
                                     std::vector<InstanceSet> &valid_instances);
      void finalize_map_task_output(Mapper::MapTaskInput &input,
                                    Mapper::MapTaskOutput &output,
                                    MustEpochOp *must_epoch_owner,
                                    std::vector<InstanceSet> &valid_instances); 
      void replay_map_task_output();
    protected: // mapper helper calls
      void validate_target_processors(const std::vector<Processor> &prcs) const;
      void validate_variant_selection(MapperManager *local_mapper,
                    VariantImpl *impl, const char *call_name) const;
    protected:
      void invoke_mapper(MustEpochOp *must_epoch_owner);
      void invoke_mapper_replicated(MustEpochOp *must_epoch_owner);
      RtEvent map_all_regions(ApEvent user_event, const bool first_invocation,
                              MustEpochOp *must_epoch_owner);
      void perform_post_mapping(const PhysicalTraceInfo &trace_info);
      void replicate_task(void);
    protected:
      void pack_single_task(Serializer &rez, AddressSpaceID target);
      void unpack_single_task(Deserializer &derez, 
                              std::set<RtEvent> &ready_events);
      void send_remote_context(AddressSpaceID target, RemoteTask *dst);
    public:
      virtual void add_copy_profiling_request(
                                      Realm::ProfilingRequestSet &requests);
      virtual void handle_profiling_response(
                                const Realm::ProfilingResponse &respone);
    public:
      virtual void activate(void) = 0;
      virtual void deactivate(void) = 0;
      virtual bool is_top_level_task(void) const { return false; }
      virtual bool is_shard_task(void) const { return false; }
    public:
      virtual void resolve_false(bool speculated, bool launched) = 0;
      virtual void launch_task(void);
      virtual void early_map_task(void) = 0;
      virtual bool distribute_task(void) = 0; 
      virtual RtEvent perform_mapping(MustEpochOp *owner = NULL,
                                      bool first_invocation = true) = 0;
      // For tasks that are sharded off by control replication
      virtual void shard_off(RtEvent mapped_precondition);
      virtual bool is_stealable(void) const = 0;
      virtual bool can_early_complete(ApUserEvent &chain_event) = 0; 
    public:
      virtual ApEvent get_task_completion(void) const = 0;
      virtual TaskKind get_task_kind(void) const = 0;
    public:
      // Override these methods from operation class
      virtual void trigger_mapping(void); 
    protected:
      friend class ShardManager;
      virtual void trigger_task_complete(void) = 0;
      virtual void trigger_task_commit(void) = 0;
    public:
      virtual bool pack_task(Serializer &rez, Processor target) = 0;
      virtual bool unpack_task(Deserializer &derez, Processor current,
                               std::set<RtEvent> &ready_events) = 0; 
      virtual void pack_as_shard_task(Serializer &rez, 
                                      AddressSpaceID target) = 0;
      virtual void perform_inlining(void) = 0;
    public:
      virtual void handle_future(const void *res, 
                                 size_t res_size, bool owned) = 0; 
      virtual void handle_post_mapped(bool deferral,
                          RtEvent pre = RtEvent::NO_RT_EVENT) = 0;
      virtual void handle_misspeculation(void) = 0;
    public:
      // From Memoizable
      virtual void complete_replay(ApEvent completion_event);
      virtual bool is_memoizable_task(void) const { return true; }
      virtual ApEvent get_memo_completion(bool replay)
        { const ApEvent result = get_task_completion();
          if (replay) replay_map_task_output();
          return result; }
    protected:
      virtual InnerContext* initialize_inner_execution_context(VariantImpl *v);
    protected:
      // Boolean for each region saying if it is virtual mapped
      std::vector<bool>                     virtual_mapped;
      // Regions which are NO_ACCESS or have no privilege fields
      std::vector<bool>                     no_access_regions;
      // The version infos for this operation
      std::vector<VersionInfo>              version_infos;
    protected:
      std::vector<Processor>                target_processors;
      // Hold the result of the mapping 
      std::deque<InstanceSet>               physical_instances;
    protected: // Mapper choices 
      VariantID                             selected_variant;
      TaskPriority                          task_priority;
      bool                                  perform_postmap;
    protected:
      // Events that must be triggered before we are done mapping
      std::set<RtEvent>                     map_applied_conditions;
      RtUserEvent                           deferred_complete_mapping;
    protected:
      TaskContext*                          execution_context;
      // For replication of this task
      ShardManager*                         shard_manager;
    protected:
      std::map<AddressSpaceID,RemoteTask*>  remote_instances;
    protected:
      mutable bool leaf_cached, is_leaf_result;
      mutable bool inner_cached, is_inner_result;
      mutable bool has_virtual_instances_cached, has_virtual_instances_result;
    protected:
      // Profiling information
      std::vector<ProfilingMeasurementID> task_profiling_requests;
      std::vector<ProfilingMeasurementID> copy_profiling_requests;
      int                                      profiling_priority;
      int                          outstanding_profiling_requests;
      RtUserEvent                              profiling_reported;
#ifdef DEBUG_LEGION
    protected:
      // For checking that premapped instances didn't change during mapping
      std::map<unsigned/*index*/,
               std::vector<Mapping::PhysicalInstance> > premapped_instances;
#endif
    };

    /**
     * \class MultiTask
     * This is the parent type for each of the multi-task
     * kinds of classes.
     */
    class MultiTask : public TaskOp {
    public:
      MultiTask(Runtime *rt);
      virtual ~MultiTask(void);
    protected:
      void activate_multi(void);
      void deactivate_multi(void);
    public:
      bool is_sliced(void) const;
      void slice_index_space(void);
      void trigger_slices(void);
      void clone_multi_from(MultiTask *task, IndexSpace is, Processor p,
                            bool recurse, bool stealable);
    public:
      virtual void activate(void) = 0;
      virtual void deactivate(void) = 0;
    public:
      virtual void trigger_dependence_analysis(void) = 0;
    public:
      virtual void resolve_false(bool speculated, bool launched) = 0;
      virtual void early_map_task(void) = 0;
      virtual bool distribute_task(void) = 0;
      virtual RtEvent perform_mapping(MustEpochOp *owner = NULL,
                                      bool first_invocation = true) = 0;
      virtual void launch_task(void) = 0;
      virtual bool is_stealable(void) const = 0;
      virtual void map_and_launch(void) = 0;
    public:
      virtual ApEvent get_task_completion(void) const = 0;
      virtual TaskKind get_task_kind(void) const = 0;
    public:
      virtual void trigger_mapping(void);
    protected:
      virtual void trigger_task_complete(void) = 0;
      virtual void trigger_task_commit(void) = 0;
    public:
      virtual bool pack_task(Serializer &rez, Processor target) = 0;
      virtual bool unpack_task(Deserializer &derez, Processor current,
                               std::set<RtEvent> &ready_events) = 0;
      virtual void perform_inlining(void) = 0;
    public:
      virtual SliceTask* clone_as_slice_task(IndexSpace is,
          Processor p, bool recurse, bool stealable,
          long long scale_denominator) = 0;
      virtual void handle_future(const DomainPoint &point, const void *result,
                                 size_t result_size, bool owner) = 0;
      virtual void register_must_epoch(void) = 0;
    public:
      void pack_multi_task(Serializer &rez, AddressSpaceID target);
      void unpack_multi_task(Deserializer &derez,
                             std::set<RtEvent> &ready_events);
    public:
      void initialize_reduction_state(void);
      void fold_reduction_future(const void *result, size_t result_size,
                                 bool owner, bool exclusive); 
    protected:
      std::list<SliceTask*> slices;
      bool sliced;
    protected:
      IndexSpace launch_space; // global set of points
      IndexSpace internal_space; // local set of points
      ReductionOpID redop;
      const ReductionOp *reduction_op;
      FutureMap point_arguments;
      // For handling reductions of types with serdez methods
      const SerdezRedopFns *serdez_redop_fns;
      size_t reduction_state_size;
      void *reduction_state; 
    protected:
      bool children_complete_invoked;
      bool children_commit_invoked;
    protected:
      Future predicate_false_future;
      void *predicate_false_result;
      size_t predicate_false_size;
    };

    /**
     * \class IndividualTask
     * This class serves as the basis for all individual task
     * launch calls performed by the runtime.
     */
    class IndividualTask : public SingleTask, 
                           public LegionHeapify<IndividualTask> {
    public:
      static const AllocationType alloc_type = INDIVIDUAL_TASK_ALLOC;
    public:
      IndividualTask(Runtime *rt);
      IndividualTask(const IndividualTask &rhs);
      virtual ~IndividualTask(void);
    public:
      IndividualTask& operator=(const IndividualTask &rhs);
    public:
      virtual void activate(void);
      virtual void deactivate(void);
    protected:
      void activate_individual_task(void);
      void deactivate_individual_task(void);
    public:
      Future initialize_task(TaskContext *ctx,
                             const TaskLauncher &launcher, 
                             bool check_privileges,
                             bool track = true);
      void set_top_level(void);
      void perform_base_dependence_analysis(void);
    public:
      virtual bool has_prepipeline_stage(void) const
        { return need_prepipeline_stage; }
      virtual void trigger_prepipeline_stage(void);
      virtual void trigger_dependence_analysis(void);
      virtual void trigger_ready(void);
      virtual void report_interfering_requirements(unsigned idx1,unsigned idx2);
      virtual std::map<PhysicalManager*,std::pair<unsigned,bool> >*
                                       get_acquired_instances_ref(void);
    public:
      virtual void resolve_false(bool speculated, bool launched);
      virtual void early_map_task(void);
      virtual bool distribute_task(void);
      virtual RtEvent perform_mapping(MustEpochOp *owner = NULL,
                                      bool first_invocation = true);
      virtual bool is_stealable(void) const;
      virtual bool can_early_complete(ApUserEvent &chain_event);
      virtual VersionInfo& get_version_info(unsigned idx);
      virtual const std::vector<VersionInfo>* get_version_infos(void);
      virtual RegionTreePath& get_privilege_path(unsigned idx);
    public:
      virtual ApEvent get_task_completion(void) const;
      virtual TaskKind get_task_kind(void) const;
    public:
      virtual void trigger_task_complete(void);
      virtual void trigger_task_commit(void);
    public:
      virtual void handle_future(const void *res, 
                                 size_t res_size, bool owned);
      virtual void handle_post_mapped(bool deferral, 
                          RtEvent pre = RtEvent::NO_RT_EVENT);
      virtual void handle_misspeculation(void);
    public:
      virtual void record_reference_mutation_effect(RtEvent event);
    public:
      virtual bool pack_task(Serializer &rez, Processor target);
      virtual bool unpack_task(Deserializer &derez, Processor current,
                               std::set<RtEvent> &ready_events);
      virtual void pack_as_shard_task(Serializer &rez, AddressSpaceID target);
      virtual void perform_inlining(void);
      virtual bool is_top_level_task(void) const { return top_level_task; }
      virtual void end_inline_task(const void *result, 
                                   size_t result_size, bool owned);
    protected:
      void pack_remote_versions(Serializer &rez);
      void pack_remote_complete(Serializer &rez);
      void pack_remote_commit(Serializer &rez);
      void unpack_remote_complete(Deserializer &derez);
      void unpack_remote_commit(Deserializer &derez);
    public:
      // From MemoizableOp
      virtual void replay_analysis(void);
    public:
      static void process_unpack_remote_complete(Deserializer &derez);
      static void process_unpack_remote_commit(Deserializer &derez);
    protected: 
      void *future_store;
      size_t future_size;
      Future result; 
      std::vector<RegionTreePath> privilege_paths;
    protected:
      // Information for remotely executing task
      IndividualTask *orig_task; // Not a valid pointer when remote
      ApEvent remote_completion_event;
      UniqueID remote_unique_id;
      UniqueID remote_owner_uid;
    protected:
      Future predicate_false_future;
      void *predicate_false_result;
      size_t predicate_false_size;
    protected:
      bool sent_remotely;
    protected:
      friend class Internal;
      // Special field for the top level task
      bool top_level_task;
      // Whether we have to do intra-task alias analysis
      bool need_intra_task_alias_analysis;
    protected:
      std::map<PhysicalManager*,
        std::pair<unsigned/*ref count*/,bool/*created*/> > acquired_instances;
    };

    /**
     * \class PointTask
     * A point task is a single point of an index space task
     * launch.  It will primarily be managed by its enclosing
     * slice task owner.
     */
    class PointTask : public SingleTask, public ProjectionPoint,  
                      public LegionHeapify<PointTask> {
    public:
      static const AllocationType alloc_type = POINT_TASK_ALLOC;
    public:
      PointTask(Runtime *rt);
      PointTask(const PointTask &rhs);
      virtual ~PointTask(void);
    public:
      PointTask& operator=(const PointTask &rhs);
    public:
      virtual void activate(void);
      virtual void deactivate(void);
    public:
      virtual void trigger_dependence_analysis(void);
      virtual void report_interfering_requirements(unsigned idx1,unsigned idx2);
    public:
      virtual void resolve_false(bool speculated, bool launched);
      virtual void early_map_task(void);
      virtual bool distribute_task(void);
      virtual RtEvent perform_mapping(MustEpochOp *owner = NULL,
                                      bool first_invocation = true);
      virtual void shard_off(RtEvent mapped_precondition);
      virtual bool is_stealable(void) const;
      virtual bool can_early_complete(ApUserEvent &chain_event);
      virtual VersionInfo& get_version_info(unsigned idx);
      virtual const std::vector<VersionInfo>* get_version_infos(void);
    public:
      virtual ApEvent get_task_completion(void) const;
      virtual TaskKind get_task_kind(void) const;
    public:
      virtual void trigger_task_complete(void);
      virtual void trigger_task_commit(void);
    public:
      virtual bool pack_task(Serializer &rez, Processor target);
      virtual bool unpack_task(Deserializer &derez, Processor current,
                               std::set<RtEvent> &ready_events);
      virtual void pack_as_shard_task(Serializer &rez, AddressSpaceID target);
      virtual void perform_inlining(void);
      virtual std::map<PhysicalManager*,std::pair<unsigned,bool> >*
                                       get_acquired_instances_ref(void);
    public:
      virtual void handle_future(const void *res, 
                                 size_t res_size, bool owned);
      virtual void handle_post_mapped(bool deferral,
                          RtEvent pre = RtEvent::NO_RT_EVENT);
      virtual void handle_misspeculation(void);
    public:
      // ProjectionPoint methods
      virtual const DomainPoint& get_domain_point(void) const;
      virtual void set_projection_result(unsigned idx, LogicalRegion result);
    public:
      void initialize_point(SliceTask *owner, const DomainPoint &point,
                            const FutureMap &point_arguments);
      void send_back_created_state(AddressSpaceID target);
    public:
      virtual void record_reference_mutation_effect(RtEvent event);
    public:
      // From MemoizableOp
      virtual void replay_analysis(void);
    public:
      // From Memoizable
      virtual TraceLocalID get_trace_local_id() const;
    protected:
      friend class SliceTask;
      SliceTask                   *slice_owner;
      ApUserEvent                 point_termination;
      ApUserEvent                 deferred_effects;
    protected:
      std::map<AddressSpaceID,RemoteTask*> remote_instances;
    };

    /**
     * \class ShardTask
     * A shard task is copy of a single task that is used for
     * executing a single copy of a control replicated task.
     * It implements the functionality of a single task so that 
     * we can use it mostly transparently for the execution of 
     * a single shard.
     */
    class ShardTask : public SingleTask {
    public:
      ShardTask(Runtime *rt, ShardManager *manager, 
                ShardID shard_id, Processor target);
      ShardTask(const ShardTask &rhs);
      virtual ~ShardTask(void);
    public:
      ShardTask& operator=(const ShardTask &rhs);
    public:
      virtual void activate(void); 
      virtual void deactivate(void);
      virtual bool is_shard_task(void) const { return true; }
      virtual bool is_top_level_task(void) const; 
    public:
      // From MemoizableOp
      virtual void replay_analysis(void);
    public:
      virtual void trigger_dependence_analysis(void);
      virtual void resolve_false(bool speculated, bool launched);
      virtual void early_map_task(void);
      virtual bool distribute_task(void);
      virtual RtEvent perform_must_epoch_version_analysis(MustEpochOp *own);
      virtual RtEvent perform_mapping(MustEpochOp *owner = NULL,
                                      bool first_invocation = true);
      virtual bool is_stealable(void) const;
      virtual bool can_early_complete(ApUserEvent &chain_event);
      virtual std::map<PhysicalManager*,std::pair<unsigned,bool> >*
                                       get_acquired_instances_ref(void);
    public:
      virtual ApEvent get_task_completion(void) const;
      virtual TaskKind get_task_kind(void) const;
    public:
      // Override these methods from operation class
      virtual void trigger_mapping(void); 
    protected:
      virtual void trigger_task_complete(void);
      virtual void trigger_task_commit(void);
    public:
      virtual VersionInfo& get_version_info(unsigned idx);
      virtual const std::vector<VersionInfo>* get_version_infos(void);
    public:
      virtual void perform_physical_traversal(unsigned idx,
                                RegionTreeContext ctx, InstanceSet &valid);
      virtual bool pack_task(Serializer &rez, Processor target);
      virtual bool unpack_task(Deserializer &derez, Processor current,
                               std::set<RtEvent> &ready_events); 
      virtual void pack_as_shard_task(Serializer &rez, AddressSpaceID target);
      RtEvent unpack_shard_task(Deserializer &derez);
      virtual void perform_inlining(void);
    public:
      virtual void handle_future(const void *res, 
                                 size_t res_size, bool owned); 
      virtual void handle_post_mapped(bool deferral,
                          RtEvent pre = RtEvent::NO_RT_EVENT);
      virtual void handle_misspeculation(void);
    protected:
      virtual InnerContext* initialize_inner_execution_context(VariantImpl *v);
    public:
      void launch_shard(void);
      void extract_event_preconditions(const std::deque<InstanceSet> &insts);
      void return_privilege_state(ResourceTracker *target);
      void handle_collective_message(Deserializer &derez);
      void handle_future_map_request(Deserializer &derez);
      void handle_equivalence_set_request(Deserializer &derez);
    public:
      InstanceView* create_instance_top_view(PhysicalManager *manager,
                                             AddressSpaceID source);
    public:
      const ShardID shard_id;
    protected:
      UniqueID remote_owner_uid;
    };

    /**
     * \class IndexTask
     * An index task is used to represent an index space task
     * launch performed by the runtime.  It will only live
     * on the node on which it was created.  Eventually the
     * mapper will slice the index space, and the corresponding
     * slice tasks for the index space will be distributed around
     * the machine and eventually returned to this index space task.
     */
    class IndexTask : public MultiTask,
                      public LegionHeapify<IndexTask> {
    public:
      static const AllocationType alloc_type = INDEX_TASK_ALLOC;
    public:
      IndexTask(Runtime *rt);
      IndexTask(const IndexTask &rhs);
      virtual ~IndexTask(void);
    public:
      IndexTask& operator=(const IndexTask &rhs);
    public:
      FutureMap initialize_task(TaskContext *ctx,
                                const IndexTaskLauncher &launcher,
                                IndexSpace launch_space,
                                bool check_privileges,
                                bool track = true);
      Future initialize_task(TaskContext *ctx,
                             const IndexTaskLauncher &launcher,
                             IndexSpace launch_space,
                             ReductionOpID redop,
                             bool check_privileges,
                             bool track = true);
      void initialize_predicate(const Future &pred_future,
                                const TaskArgument &pred_arg);
      void perform_base_dependence_analysis(void);
    public:
      virtual void activate(void);
      virtual void deactivate(void);
    protected:
      void activate_index_task(void);
      void deactivate_index_task(void);
    public:
      virtual bool has_prepipeline_stage(void) const
        { return need_prepipeline_stage; }
      virtual void trigger_prepipeline_stage(void);
      virtual void trigger_dependence_analysis(void);
      virtual void report_interfering_requirements(unsigned idx1,unsigned idx2);
      virtual RegionTreePath& get_privilege_path(unsigned idx);
    public:
      virtual void resolve_false(bool speculated, bool launched);
      virtual void early_map_task(void);
      virtual bool distribute_task(void);
      virtual RtEvent perform_mapping(MustEpochOp *owner = NULL,
                                      bool first_invocation = true);
      virtual void launch_task(void);
      virtual bool is_stealable(void) const;
      virtual void map_and_launch(void);
    public:
      virtual ApEvent get_task_completion(void) const;
      virtual TaskKind get_task_kind(void) const;
    protected:
      virtual void trigger_task_complete(void);
      virtual void trigger_task_commit(void);
    public:
      virtual bool pack_task(Serializer &rez, Processor target);
      virtual bool unpack_task(Deserializer &derez, Processor current,
                               std::set<RtEvent> &ready_events);
      virtual void perform_inlining(void);
      virtual void end_inline_task(const void *result, 
                                   size_t result_size, bool owned);
      virtual VersionInfo& get_version_info(unsigned idx);
      virtual std::map<PhysicalManager*,std::pair<unsigned,bool> >*
                                       get_acquired_instances_ref(void);
    public:
      virtual SliceTask* clone_as_slice_task(IndexSpace is,
          Processor p, bool recurse, bool stealable,
          long long scale_denominator);
    public:
      virtual void handle_future(const DomainPoint &point, const void *result,
                                 size_t result_size, bool owner);
    public:
      virtual void register_must_epoch(void);
    public:
      // Make this a virtual method so for control replication we can 
      // create a different type of future map for the task
      virtual FutureMapImpl* create_future_map(TaskContext *ctx,
                    IndexSpace launch_space, IndexSpace shard_space);
    public:
      virtual void record_reference_mutation_effect(RtEvent event);
    public:
      void record_origin_mapped_slice(SliceTask *local_slice);
    public:
      void return_slice_mapped(unsigned points, long long denom,
                               RtEvent applied_condition, 
                               ApEvent restrict_postcondition);
      void return_slice_complete(unsigned points,
                                 ApEvent slice_postcondition);
      void return_slice_commit(unsigned points);
    public:
      void unpack_slice_mapped(Deserializer &derez, AddressSpaceID source);
      void unpack_slice_complete(Deserializer &derez);
      void unpack_slice_commit(Deserializer &derez); 
    public:
      // From MemoizableOp
      virtual void replay_analysis(void);
    public:
      static void process_slice_mapped(Deserializer &derez, 
                                       AddressSpaceID source);
      static void process_slice_complete(Deserializer &derez);
      static void process_slice_commit(Deserializer &derez);
    protected:
      friend class SliceTask;
      FutureMap future_map;
      Future reduction_future;
      // The fraction used to keep track of what part of
      // the sliced index spaces we have seen
      Fraction<long long> slice_fraction;
      unsigned total_points;
      unsigned mapped_points;
      unsigned complete_points;
      unsigned committed_points;
    protected:
      std::map<unsigned/*idx*/,VersionInfo> version_infos;
      std::vector<RegionTreePath> privilege_paths;
      std::deque<SliceTask*> origin_mapped_slices;
    protected:
      std::set<RtEvent> map_applied_conditions;
      std::map<PhysicalManager*,std::pair<unsigned,bool> > acquired_instances;
    protected:
      // Whether we have to do intra-task alias analysis
      bool need_intra_task_alias_analysis;
#ifdef DEBUG_LEGION
    protected:
      // For checking aliasing of points in debug mode only
      std::set<std::pair<unsigned,unsigned> > interfering_requirements;
    public:
      void check_point_requirements(
          const std::map<DomainPoint,std::vector<LogicalRegion> > &point_reqs);
#endif
    };

    /**
     * \class SliceTask
     * A slice task is a (possibly whole) fraction of an index
     * space task launch.  Once slice task object is made for
     * each slice created by the mapper when (possibly recursively)
     * slicing up the domain of the index space task launch.
     */
    class SliceTask : public MultiTask, public ResourceTracker,
                      public LegionHeapify<SliceTask> {
    public:
      static const AllocationType alloc_type = SLICE_TASK_ALLOC;
    public:
      SliceTask(Runtime *rt);
      SliceTask(const SliceTask &rhs);
      virtual ~SliceTask(void);
    public:
      SliceTask& operator=(const SliceTask &rhs);
    public:
      inline UniqueID get_remote_owner_uid(void) const 
        { return remote_owner_uid; }
    public:
      virtual void activate(void);
      virtual void deactivate(void);
    public:
      virtual void trigger_dependence_analysis(void);
    public:
      virtual void resolve_false(bool speculated, bool launched);
      virtual void early_map_task(void);
      virtual bool distribute_task(void);
      virtual RtEvent perform_mapping(MustEpochOp *owner = NULL,
                                      bool first_invocation = true);
      virtual void launch_task(void);
      virtual bool is_stealable(void) const;
      virtual void map_and_launch(void);
    public:
      virtual ApEvent get_task_completion(void) const;
      virtual TaskKind get_task_kind(void) const;
    public:
      virtual bool pack_task(Serializer &rez, Processor target);
      virtual bool unpack_task(Deserializer &derez, Processor current,
                               std::set<RtEvent> &ready_events);
      virtual void perform_inlining(void);
    public:
      virtual SliceTask* clone_as_slice_task(IndexSpace is,
          Processor p, bool recurse, bool stealable,
          long long scale_denominator);
      virtual void handle_future(const DomainPoint &point, const void *result,
                                 size_t result_size, bool owner);
    public:
      virtual void register_must_epoch(void);
      PointTask* clone_as_point_task(const DomainPoint &point);
      void enumerate_points(void);
      const void* get_predicate_false_result(size_t &result_size);
    public:
      std::map<PhysicalManager*,std::pair<unsigned,bool> >* 
                                     get_acquired_instances_ref(void);
      void check_target_processors(void) const;
      void update_target_processor(void);
    protected:
      virtual void trigger_task_complete(void);
      virtual void trigger_task_commit(void);
    public:
      virtual void record_reference_mutation_effect(RtEvent event);
    public:
      void return_privileges(TaskContext *point_context);
      void record_child_mapped(RtEvent child_complete, 
                               ApEvent restrict_postcondition);
      void record_child_complete(void);
      void record_child_committed(RtEvent commit_precondition = 
                                  RtEvent::NO_RT_EVENT);
    protected:
      void trigger_slice_mapped(void);
      void trigger_slice_complete(void);
      void trigger_slice_commit(void);
    protected:
      void pack_remote_mapped(Serializer &rez, RtEvent applied_condition);
      void pack_remote_complete(Serializer &rez, ApEvent slice_postcondition); 
      void pack_remote_commit(Serializer &rez);
    public:
      static void handle_slice_return(Runtime *rt, Deserializer &derez);
    public: // Privilege tracker methods
      virtual void register_region_creations(
                     const std::map<LogicalRegion,bool> &regions);
      virtual void register_region_deletions(
                          const std::set<LogicalRegion> &regions);
    public:
      virtual void register_field_creations(
            const std::map<std::pair<FieldSpace,FieldID>,bool> &fields);
      virtual void register_field_deletions(
                const std::set<std::pair<FieldSpace,FieldID> > &fields);
    public:
      virtual void register_field_space_creations(
                          const std::set<FieldSpace> &spaces);
      virtual void register_field_space_deletions(
                          const std::set<FieldSpace> &spaces);
    public:
      virtual void register_index_space_creations(
                          const std::set<IndexSpace> &spaces);
      virtual void register_index_space_deletions(
                          const std::set<IndexSpace> &spaces);
    public:
      virtual void register_index_partition_creations(
                          const std::set<IndexPartition> &parts);
      virtual void register_index_partition_deletions(
                          const std::set<IndexPartition> &parts);
    public:
      // From MemoizableOp
      virtual void replay_analysis(void);
    protected:
      friend class IndexTask;
      friend class PointTask;
      friend class ReplMustEpochOp;
      std::vector<PointTask*> points;
    protected:
      unsigned num_unmapped_points;
      unsigned num_uncomplete_points;
      unsigned num_uncommitted_points;
    protected:
      // For knowing which fraction of the
      // domain we have (1/denominator)
      long long denominator;
      IndexTask *index_owner;
      ApEvent index_complete;
      UniqueID remote_unique_id;
      bool origin_mapped;
      UniqueID remote_owner_uid;
    protected:
      // Temporary storage for future results
      std::map<DomainPoint,std::pair<void*,size_t> > temporary_futures;
      std::map<PhysicalManager*,std::pair<unsigned,bool> > acquired_instances;
      std::set<RtEvent> map_applied_conditions;
      std::set<ApEvent> effects_postconditions;
      std::set<RtEvent> commit_preconditions;
    };

  }; // namespace Internal 
}; // namespace Legion

#endif // __LEGION_TASKS_H__<|MERGE_RESOLUTION|>--- conflicted
+++ resolved
@@ -232,11 +232,8 @@
       bool is_remote(void) const;
       inline bool is_stolen(void) const { return (steal_count > 0); }
       inline bool is_origin_mapped(void) const { return map_origin; }
-<<<<<<< HEAD
       inline bool is_replicated(void) const { return replicate; }
-=======
       int get_depth(void) const;
->>>>>>> 658a2fdb
     public:
       void set_current_proc(Processor current);
       inline void set_origin_mapped(bool origin) { map_origin = origin; }
