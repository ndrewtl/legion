--- conflicted
+++ resolved
@@ -523,14 +523,9 @@
                     VariantImpl *impl, const char *call_name) const;
     protected:
       void invoke_mapper(MustEpochOp *must_epoch_owner);
-<<<<<<< HEAD
       void invoke_mapper_replicated(MustEpochOp *must_epoch_owner);
-      RtEvent map_all_regions(ApEvent user_event, const bool first_invocation,
-                              MustEpochOp *must_epoch_owner);
-=======
       RtEvent map_all_regions(ApEvent user_event, MustEpochOp *must_epoch_owner,
                               const DeferMappingArgs *defer_args);
->>>>>>> e3d352c5
       void perform_post_mapping(const PhysicalTraceInfo &trace_info);
       void replicate_task(void);
     protected:
@@ -556,13 +551,9 @@
       virtual void early_map_task(void) = 0;
       virtual bool distribute_task(void) = 0; 
       virtual RtEvent perform_mapping(MustEpochOp *owner = NULL,
-<<<<<<< HEAD
-                                      bool first_invocation = true) = 0;
+                                      const DeferMappingArgs *args = NULL) = 0;
       // For tasks that are sharded off by control replication
       virtual void shard_off(RtEvent mapped_precondition);
-=======
-                                      const DeferMappingArgs *args = NULL) = 0;
->>>>>>> e3d352c5
       virtual bool is_stealable(void) const = 0;
       virtual bool can_early_complete(ApUserEvent &chain_event) = 0; 
     public:
@@ -863,12 +854,8 @@
       virtual void early_map_task(void);
       virtual bool distribute_task(void);
       virtual RtEvent perform_mapping(MustEpochOp *owner = NULL,
-<<<<<<< HEAD
-                                      bool first_invocation = true);
+                                      const DeferMappingArgs *args = NULL);
       virtual void shard_off(RtEvent mapped_precondition);
-=======
-                                      const DeferMappingArgs *args = NULL);
->>>>>>> e3d352c5
       virtual bool is_stealable(void) const;
       virtual bool can_early_complete(ApUserEvent &chain_event);
       virtual VersionInfo& get_version_info(unsigned idx);
@@ -948,7 +935,7 @@
       virtual bool distribute_task(void);
       virtual RtEvent perform_must_epoch_version_analysis(MustEpochOp *own);
       virtual RtEvent perform_mapping(MustEpochOp *owner = NULL,
-                                      bool first_invocation = true);
+                                      const DeferMappingArgs *args = NULL);
       virtual bool is_stealable(void) const;
       virtual bool can_early_complete(ApUserEvent &chain_event);
       virtual std::map<PhysicalManager*,std::pair<unsigned,bool> >*
