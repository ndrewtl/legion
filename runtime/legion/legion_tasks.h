--- conflicted
+++ resolved
@@ -614,14 +614,11 @@
       RtUserEvent                           deferred_complete_mapping;
     protected:
       TaskContext*                          execution_context;
-<<<<<<< HEAD
+      TraceInfo*                            remote_trace_info;
       // For replication of this task
       ShardManager*                         shard_manager;
     protected:
       std::map<AddressSpaceID,RemoteTask*>  remote_instances;
-=======
-      TraceInfo*                            remote_trace_info;
->>>>>>> 1613414f
     protected:
       mutable bool leaf_cached, is_leaf_result;
       mutable bool inner_cached, is_inner_result;
