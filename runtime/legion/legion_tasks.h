--- conflicted
+++ resolved
@@ -755,12 +755,9 @@
                              const TaskLauncher &launcher, 
                              bool track = true, bool top_level=false,
                              bool implicit_top_level = false);
-<<<<<<< HEAD
-      void perform_base_dependence_analysis(void);
-=======
       void initialize_must_epoch(MustEpochOp *epoch, unsigned index,
                                  bool do_registration);
->>>>>>> 7d55ed73
+      void perform_base_dependence_analysis(void);
     public:
       virtual bool has_prepipeline_stage(void) const
         { return need_prepipeline_stage; }
@@ -1050,12 +1047,9 @@
                              bool track = true);
       void initialize_predicate(const Future &pred_future,
                                 const TaskArgument &pred_arg);
-<<<<<<< HEAD
-      void perform_base_dependence_analysis(void);
-=======
       void initialize_must_epoch(MustEpochOp *epoch, unsigned index,
                                  bool do_registration);
->>>>>>> 7d55ed73
+      void perform_base_dependence_analysis(void);
     public:
       virtual void activate(void);
       virtual void deactivate(void);
