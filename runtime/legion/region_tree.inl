--- conflicted
+++ resolved
@@ -3742,21 +3742,18 @@
     bool IndexPartNodeT<DIM,T>::destroy_node(AddressSpaceID source) 
     //--------------------------------------------------------------------------
     {
-<<<<<<< HEAD
-      // Clean up our partial pending barrier if we have one
-      if (partial_pending.exists() && 
-            (source == context->runtime->address_space))
-      {
-        // Dumb constness
-        ApBarrier copy = partial_pending;
-        copy.destroy_barrier();
-      }
-=======
       if (destroyed)
         REPORT_LEGION_ERROR(ERROR_ILLEGAL_INDEX_PARTITION_DELETION,
             "Duplicate deletion of Index Partition %d", handle.get_id())
       destroyed = true;
->>>>>>> 725c7fd8
+      // Clean up our partial pending barrier if we have one
+      if (partial_pending.exists() && 
+            (source == context->runtime->address_space))
+      {
+        // Dumb constness
+        ApBarrier copy = partial_pending;
+        copy.destroy_barrier();
+      }
       // If we're not the owner send a message to do the destruction
       // otherwise we can do it here
       if (!is_owner())
