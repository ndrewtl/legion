--- conflicted
+++ resolved
@@ -964,11 +964,14 @@
                             bool dedup_advances = false, 
                             ProjectionEpochID advance_epoch = 0,
                             const FieldMask *dirty_previous = NULL,
-<<<<<<< HEAD
-                            const VersioningSet<> *remote_states_to_use = NULL);
-=======
                             const ProjectionInfo *proj_info = NULL);
->>>>>>> bd7918ef
+      void advance_remote_versions(FieldMask version_mask, 
+                                   UniqueID logical_context_uid,
+                                   InnerContext *physical_context,
+                                   bool update_parent_state,
+                                   AddressSpaceID source_space,
+                                   std::set<RtEvent> &applied_events,
+                                   const VersioningSet<> &remote_states_to_use);
       void update_child_versions(InnerContext *context,
                                  LegionColor child_color,
                                  VersioningSet<> &new_states,
