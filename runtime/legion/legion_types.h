/* Copyright 2019 Stanford University, NVIDIA Corporation
 *
 * Licensed under the Apache License, Version 2.0 (the "License");
 * you may not use this file except in compliance with the License.
 * You may obtain a copy of the License at
 *
 *     http://www.apache.org/licenses/LICENSE-2.0
 *
 * Unless required by applicable law or agreed to in writing, software
 * distributed under the License is distributed on an "AS IS" BASIS,
 * WITHOUT WARRANTIES OR CONDITIONS OF ANY KIND, either express or implied.
 * See the License for the specific language governing permissions and
 * limitations under the License.
 */

#ifndef __LEGION_TYPES_H__
#define __LEGION_TYPES_H__

/**
 * \file legion_types.h
 */

#include <stdio.h>
#include <stdlib.h>
#include <assert.h>
#include <string.h>
#include <stdint.h>
#include <limits.h>

#include <map>
#include <set>
#include <list>
#include <deque>
#include <vector>
#include <typeinfo>

#include "bitmask.h"
#include "legion/legion_config.h"
#include "legion/legion_template_help.h"

// Make sure we have the appropriate defines in place for including realm
#include "realm.h"
#include "realm/dynamic_templates.h"

// this may be set before including legion.h to eliminate deprecation warnings
//  for just the Legion API
#ifndef LEGION_DEPRECATED
#if __cplusplus >= 201402L
#define LEGION_DEPRECATED(x) [[deprecated(x)]]
#else
#define LEGION_DEPRECATED(x)
#endif
#endif

namespace BindingLib { class Utility; } // BindingLib namespace

namespace Legion { 

  typedef ::legion_error_t LegionErrorType;
  typedef ::legion_privilege_mode_t PrivilegeMode;
  typedef ::legion_allocate_mode_t AllocateMode;
  typedef ::legion_coherence_property_t CoherenceProperty;
  typedef ::legion_region_flags_t RegionFlags;
  typedef ::legion_projection_type_t ProjectionType;
  typedef ::legion_partition_kind_t PartitionKind;
  typedef ::legion_external_resource_t ExternalResource;
  typedef ::legion_timing_measurement_t TimingMeasurement;
  typedef ::legion_dependence_type_t DependenceType;
  typedef ::legion_file_mode_t LegionFileMode;
  typedef ::legion_execution_constraint_t ExecutionConstraintKind;
  typedef ::legion_layout_constraint_t LayoutConstraintKind;
  typedef ::legion_equality_kind_t EqualityKind;
  typedef ::legion_dimension_kind_t DimensionKind;
  typedef ::legion_isa_kind_t ISAKind;
  typedef ::legion_resource_constraint_t ResourceKind;
  typedef ::legion_launch_constraint_t LaunchKind;
  typedef ::legion_specialized_constraint_t SpecializedKind;

  // Forward declarations for user level objects
  // legion.h
  class IndexSpace;
  template<int DIM, typename T> class IndexSpaceT;
  class IndexPartition;
  template<int DIM, typename T> class IndexPartitionT;
  class FieldSpace;
  class LogicalRegion;
  template<int DIM, typename T> class LogicalRegionT;
  class LogicalPartition;
  template<int DIM, typename T> class LogicalPartitionT;
  class IndexAllocator;
  class FieldAllocator;
  class TaskArgument;
  class ArgumentMap;
  class Lock;
  struct LockRequest;
  class Grant;
  class PhaseBarrier;
  struct RegionRequirement;
  struct IndexSpaceRequirement;
  struct FieldSpaceRequirement;
  struct TaskLauncher;
  struct IndexTaskLauncher;
  typedef IndexTaskLauncher IndexLauncher; // for backwards compatibility
  struct InlineLauncher;
  struct CopyLauncher;
  struct AcquireLauncher;
  struct ReleaseLauncher;
  struct FillLauncher;
  struct LayoutConstraintRegistrar;
  struct TaskVariantRegistrar;
  class Future;
  class FutureMap;
  class Predicate;
  class PhysicalRegion;
  template<PrivilegeMode,typename,int,typename,typename,bool> 
    class FieldAccessor;
  template<typename, bool, int, typename, typename, bool>
    class ReductionAccessor;
  template<typename,int,typename,typename>
    class UnsafeFieldAccessor;
  class IndexIterator;
  template<typename T> struct ColoredPoints; 
  struct InputArgs;
  class ProjectionFunctor;
  class Task;
  class Copy;
  class InlineMapping;
  class Acquire;
  class Release;
  class Close;
  class Fill;
  class Partition;
  class MustEpoch;
  class Runtime;
  class MPILegionHandshake;
  // For backwards compatibility
  typedef Runtime HighLevelRuntime;
  // Helper for saving instantiated template functions
  struct SerdezRedopFns;
  // Some typedefs for making things nicer for users with C++11 support
#if __cplusplus >= 201103L
  template<typename FT, int N, typename T = ::legion_coord_t>
  using GenericAccessor = Realm::GenericAccessor<FT,N,T>;
  template<typename FT, int N, typename T = ::legion_coord_t>
  using AffineAccessor = Realm::AffineAccessor<FT,N,T>;
#endif

  // Forward declarations for compiler level objects
  // legion.h
  class ColoringSerializer;
  class DomainColoringSerializer;

  // Forward declarations for wrapper tasks
  // legion.h
  class LegionTaskWrapper;
  class LegionSerialization;

  // Forward declarations for C wrapper objects
  // legion_c_util.h
  class TaskResult;
  class CObjectWrapper;

  // legion_domain.h
  class DomainPoint;
  class Domain;
  class IndexSpaceAllocator; 

  // legion_utilities.h
  class Serializer;
  class Deserializer;

  // legion_constraint.h
  class ISAConstraint;
  class ProcessorConstraint;
  class ResourceConstraint;
  class LaunchConstraint;
  class ColocationConstraint;
  class ExecutionConstraintSet;

  class SpecializedConstraint;
  class MemoryConstraint;
  class FieldConstraint;
  class OrderingConstraint;
  class SplittingConstraint;
  class DimensionConstraint;
  class AlignmentConstraint;
  class OffsetConstraint;
  class PointerConstraint;
  class LayoutConstraintSet;
  class TaskLayoutConstraintSet;

  namespace Mapping {
    class PhysicalInstance;
    class MapperEvent;
    class ProfilingRequestSet;
    class Mapper;
    class MapperRuntime;
    class DefaultMapper;
    class ShimMapper;
    class TestMapper;
    class DebugMapper;
    class ReplayMapper;

    // The following types are effectively overlaid on the Realm versions
    // to allow for Legion-specific profiling measurements
    enum ProfilingMeasurementID {
      PMID_LEGION_FIRST = Realm::PMID_REALM_LAST,
      PMID_RUNTIME_OVERHEAD,
    };
  };
  
  namespace Internal { 

    enum OpenState {
      NOT_OPEN                = 0,
      OPEN_READ_ONLY          = 1,
      OPEN_READ_WRITE         = 2, // unknown dirty information below
      OPEN_SINGLE_REDUCE      = 3, // only one open child with reductions below
      OPEN_MULTI_REDUCE       = 4, // multiple open children with same reduction
      // Only projection states below here
      OPEN_READ_ONLY_PROJ     = 5, // read-only projection
      OPEN_READ_WRITE_PROJ    = 6, // read-write projection
      OPEN_READ_WRITE_PROJ_DISJOINT_SHALLOW = 7, // depth=0, children disjoint
      OPEN_REDUCE_PROJ        = 8, // reduction-only projection
      OPEN_REDUCE_PROJ_DIRTY  = 9, // same as above but already open dirty 
    }; 

    // redop IDs - none used in HLR right now, but 0 isn't allowed
    enum {
      REDOP_ID_AVAILABLE    = 1,
    };

    // Runtime task numbering 
    enum {
      LG_INITIALIZE_TASK_ID   = Realm::Processor::TASK_ID_PROCESSOR_INIT,
      LG_SHUTDOWN_TASK_ID     = Realm::Processor::TASK_ID_PROCESSOR_SHUTDOWN,
      LG_TASK_ID              = Realm::Processor::TASK_ID_FIRST_AVAILABLE,
      LG_LEGION_PROFILING_ID  = Realm::Processor::TASK_ID_FIRST_AVAILABLE+1,
      LG_STARTUP_TASK_ID      = Realm::Processor::TASK_ID_FIRST_AVAILABLE+2,
      LG_ENDPOINT_TASK_ID     = Realm::Processor::TASK_ID_FIRST_AVAILABLE+3,
      LG_TASK_ID_AVAILABLE    = Realm::Processor::TASK_ID_FIRST_AVAILABLE+4,
    };

    // Realm dependent partitioning kinds
    enum DepPartOpKind {
      DEP_PART_UNION = 0, // a single union
      DEP_PART_UNIONS = 1, // many parallel unions
      DEP_PART_UNION_REDUCTION = 2, // union reduction to a single space
      DEP_PART_INTERSECTION = 3, // a single intersection
      DEP_PART_INTERSECTIONS = 4, // many parallel intersections
      DEP_PART_INTERSECTION_REDUCTION = 5, // intersection reduction to a space
      DEP_PART_DIFFERENCE = 6, // a single difference
      DEP_PART_DIFFERENCES = 7, // many parallel differences
      DEP_PART_EQUAL = 8, // an equal partition operation
      DEP_PART_BY_FIELD = 9, // create a partition from a field
      DEP_PART_BY_IMAGE = 10, // create partition by image
      DEP_PART_BY_IMAGE_RANGE = 11, // create partition by image range
      DEP_PART_BY_PREIMAGE = 12, // create partition by preimage
      DEP_PART_BY_PREIMAGE_RANGE = 13, // create partition by preimage range
      DEP_PART_ASSOCIATION = 14, // create an association
    };

    // Enumeration of Legion runtime tasks
    enum LgTaskID {
      LG_SCHEDULER_ID,
      LG_POST_END_ID,
      LG_DEFERRED_READY_TRIGGER_ID,
      LG_DEFERRED_EXECUTION_TRIGGER_ID,
      LG_DEFERRED_RESOLUTION_TRIGGER_ID,
      LG_DEFERRED_COMMIT_TRIGGER_ID,
      LG_DEFERRED_EXECUTE_ID,
      LG_DEFERRED_COMPLETE_ID,
      LG_DEFERRED_COMMIT_ID,
      LG_DEFERRED_POST_END_ID,
      LG_DEFERRED_COLLECT_ID,
      LG_PRE_PIPELINE_ID,
      LG_TRIGGER_DEPENDENCE_ID,
      LG_TRIGGER_COMPLETE_ID,
      LG_TRIGGER_OP_ID,
      LG_TRIGGER_TASK_ID,
      LG_DEFER_MAPPER_SCHEDULER_TASK_ID,
      LG_DEFERRED_RECYCLE_ID,
      LG_MUST_INDIV_ID,
      LG_MUST_INDEX_ID,
      LG_MUST_MAP_ID,
      LG_MUST_DIST_ID,
      LG_MUST_LAUNCH_ID,
      LG_DEFERRED_FUTURE_SET_ID,
      LG_DEFERRED_FUTURE_MAP_SET_ID,
      LG_RESOLVE_FUTURE_PRED_ID,
      LG_CONTRIBUTE_COLLECTIVE_ID,
      LG_TOP_FINISH_TASK_ID,
      LG_MAPPER_TASK_ID,
      LG_DISJOINTNESS_TASK_ID,
      LG_DEFER_PHYSICAL_REGISTRATION_TASK_ID,
      LG_PART_INDEPENDENCE_TASK_ID,
      LG_SPACE_INDEPENDENCE_TASK_ID,
      LG_PENDING_CHILD_TASK_ID,
      LG_POST_DECREMENT_TASK_ID,
      LG_ISSUE_FRAME_TASK_ID,
      LG_MAPPER_CONTINUATION_TASK_ID,
      LG_TASK_IMPL_SEMANTIC_INFO_REQ_TASK_ID,
      LG_INDEX_SPACE_SEMANTIC_INFO_REQ_TASK_ID,
      LG_INDEX_PART_SEMANTIC_INFO_REQ_TASK_ID,
      LG_FIELD_SPACE_SEMANTIC_INFO_REQ_TASK_ID,
      LG_FIELD_SEMANTIC_INFO_REQ_TASK_ID,
      LG_REGION_SEMANTIC_INFO_REQ_TASK_ID,
      LG_PARTITION_SEMANTIC_INFO_REQ_TASK_ID,
      LG_INDEX_SPACE_DEFER_CHILD_TASK_ID,
      LG_INDEX_PART_DEFER_CHILD_TASK_ID,
      LG_SELECT_TUNABLE_TASK_ID,
      LG_DEFERRED_ENQUEUE_OP_ID,
      LG_DEFERRED_ENQUEUE_TASK_ID,
      LG_DEFER_MAPPER_MESSAGE_TASK_ID,
      LG_REMOTE_VIEW_CREATION_TASK_ID,
      LG_DEFER_DISTRIBUTE_TASK_ID,
      LG_DEFER_PERFORM_MAPPING_TASK_ID,
      LG_DEFER_LAUNCH_TASK_ID,
      LG_MISSPECULATE_TASK_ID,
      LG_DEFER_FIND_COPY_PRE_TASK_ID,
      LG_DEFER_MATERIALIZED_VIEW_TASK_ID,
      LG_DEFER_REDUCTION_VIEW_TASK_ID,
      LG_DEFER_PHI_VIEW_REF_TASK_ID,
      LG_DEFER_PHI_VIEW_REGISTRATION_TASK_ID,
      LG_TIGHTEN_INDEX_SPACE_TASK_ID,
      LG_REMOTE_PHYSICAL_REQUEST_TASK_ID,
      LG_REMOTE_PHYSICAL_RESPONSE_TASK_ID,
      LG_REPLAY_SLICE_ID,
      LG_DELETE_TEMPLATE_ID,
      LG_REFINEMENT_TASK_ID,
      LG_REMOTE_REF_TASK_ID,
      LG_DEFER_RAY_TRACE_TASK_ID,
      LG_DEFER_RAY_TRACE_FINISH_TASK_ID,
      LG_DEFER_SUBSET_REQUEST_TASK_ID,
      LG_DEFER_MAKE_OWNER_TASK_ID,
      LG_DEFER_MERGE_OR_FORWARD_TASK_ID,
      LG_DEFER_EQ_RESPONSE_TASK_ID,
      LG_DEFER_REMOTE_DECREMENT_TASK_ID,
      LG_COPY_FILL_AGGREGATION_TASK_ID,
      LG_COPY_FILL_DELETION_TASK_ID,
      LG_FINALIZE_EQ_SETS_TASK_ID,
      LG_DEFERRED_COPY_ACROSS_TASK_ID,
      LG_DEFER_REMOTE_OP_DELETION_TASK_ID,
      LG_DEFER_REMOTE_INSTANCE_TASK_ID,
      LG_DEFER_REMOTE_REDUCTION_TASK_ID,
      LG_DEFER_REMOTE_UPDATE_TASK_ID,
      LG_DEFER_REMOTE_ACQUIRE_TASK_ID,
      LG_DEFER_REMOTE_RELEASE_TASK_ID,
      LG_DEFER_REMOTE_COPIES_ACROSS_TASK_ID,
      LG_DEFER_REMOTE_OVERWRITE_TASK_ID,
      LG_DEFER_REMOTE_FILTER_TASK_ID,
      LG_DEFER_PERFORM_TRAVERSAL_TASK_ID,
      LG_DEFER_PERFORM_REMOTE_TASK_ID,
      LG_DEFER_PERFORM_UPDATE_TASK_ID,
      LG_DEFER_PERFORM_OUTPUT_TASK_ID,
      LG_DEFER_INSTANCE_MANAGER_TASK_ID,
      LG_DEFER_REDUCTION_MANAGER_TASK_ID,
      LG_MESSAGE_ID, // These two must be the last two
      LG_RETRY_SHUTDOWN_TASK_ID,
      LG_LAST_TASK_ID, // This one should always be last
    }; 

    // Make this a macro so we can keep it close to 
    // declaration of the task IDs themselves
#define LG_TASK_DESCRIPTIONS(name)                               \
      const char *name[LG_LAST_TASK_ID] = {                      \
        "Scheduler",                                              \
        "Post-Task Execution",                                    \
        "Deferred Ready Trigger",                                 \
        "Deferred Execution Trigger",                             \
        "Deferred Resolution Trigger",                            \
        "Deferred Commit Trigger",                                \
        "Deferred Execute",                                       \
        "Deferred Complete",                                      \
        "Deferred Commit",                                        \
        "Deferred Post-Task Execution",                           \
        "Garbage Collection",                                     \
        "Prepipeline Stage",                                      \
        "Logical Dependence Analysis",                            \
        "Trigger Complete",                                       \
        "Operation Physical Dependence Analysis",                 \
        "Task Physical Dependence Analysis",                      \
        "Defer Mapper Scheduler",                                 \
        "Deferred Recycle",                                       \
        "Must Individual Task Dependence Analysis",               \
        "Must Index Task Dependence Analysis",                    \
        "Must Task Physical Dependence Analysis",                 \
        "Must Task Distribution",                                 \
        "Must Task Launch",                                       \
        "Deferred Future Set",                                    \
        "Deferred Future Map Set",                                \
        "Resolve Future Predicate",                               \
        "Contribute Collective",                                  \
        "Top Finish",                                             \
        "Mapper Task",                                            \
        "Disjointness Test",                                      \
        "Defer Physical Registration",                            \
        "Partition Independence Test",                            \
        "Index Space Independence Test",                          \
        "Remove Pending Child",                                   \
        "Post Decrement Task",                                    \
        "Issue Frame",                                            \
        "Mapper Continuation",                                    \
        "Task Impl Semantic Request",                             \
        "Index Space Semantic Request",                           \
        "Index Partition Semantic Request",                       \
        "Field Space Semantic Request",                           \
        "Field Semantic Request",                                 \
        "Region Semantic Request",                                \
        "Partition Semantic Request",                             \
        "Defer Index Space Child Request",                        \
        "Defer Index Partition Child Request",                    \
        "Select Tunable",                                         \
        "Deferred Enqueue Op",                                    \
        "Deferred Enqueue Task",                                  \
        "Deferred Mapper Message",                                \
        "Remote View Creation",                                   \
        "Defer Task Distribution",                                \
        "Defer Task Perform Mapping",                             \
        "Defer Task Launch",                                      \
        "Handle Mapping Misspeculation",                          \
        "Defer Find Copy Preconditions",                          \
        "Defer Materialized View Registration",                   \
        "Defer Reduction View Registration",                      \
        "Defer Phi View Reference",                               \
        "Defer Phi View Registration",                            \
        "Tighten Index Space",                                    \
        "Remote Physical Context Request",                        \
        "Remote Physical Context Response",                       \
        "Replay Physical Trace",                                  \
        "Delete Physical Template",                               \
        "Refinement",                                             \
        "Remove Remote References",                               \
        "Defer Ray Trace",                                        \
        "Defer Ray Trace Finish",                                 \
        "Defer Subset Request",                                   \
        "Defer Make Owner",                                       \
        "Defer Merge or Forward",                                 \
        "Defer Equivalence Set Response",                         \
        "Defer Remote Decrement",                                 \
        "Copy Fill Aggregation",                                  \
        "Copy Fill Deletion",                                     \
        "Finalize Equivalence Sets",                              \
        "Deferred Copy Across",                                   \
        "Defer Remote Op Deletion",                               \
        "Defer Remote Instance Request",                          \
        "Defer Remote Reduction Request",                         \
        "Defer Remote Update Equivalence Set",                    \
        "Defer Remote Acquire",                                   \
        "Defer Remote Release",                                   \
        "Defer Remote Copy Across",                               \
        "Defer Remote Overwrite Equivalence Set",                 \
        "Defer Remote Filter Equivalence Set",                    \
        "Defer Physical Analysis Traversal Stage",                \
        "Defer Physical Analysis Remote Stage",                   \
        "Defer Physical Analysis Update Stage",                   \
        "Defer Physical Analysis Output Stage",                   \
        "Defer Instance Manager Registration",                    \
        "Defer Reduction Manager Registration",                   \
        "Remote Message",                                         \
        "Retry Shutdown",                                         \
      };

    enum MappingCallKind {
      GET_MAPPER_NAME_CALL,
      GET_MAPER_SYNC_MODEL_CALL,
      SELECT_TASK_OPTIONS_CALL,
      PREMAP_TASK_CALL,
      SLICE_TASK_CALL,
      MAP_TASK_CALL,
      SELECT_VARIANT_CALL,
      POSTMAP_TASK_CALL,
      TASK_SELECT_SOURCES_CALL,
      TASK_SPECULATE_CALL,
      TASK_REPORT_PROFILING_CALL,
      MAP_INLINE_CALL,
      INLINE_SELECT_SOURCES_CALL,
      INLINE_REPORT_PROFILING_CALL,
      MAP_COPY_CALL,
      COPY_SELECT_SOURCES_CALL,
      COPY_SPECULATE_CALL,
      COPY_REPORT_PROFILING_CALL,
      CLOSE_SELECT_SOURCES_CALL,
      CLOSE_REPORT_PROFILING_CALL,
      MAP_ACQUIRE_CALL,
      ACQUIRE_SPECULATE_CALL,
      ACQUIRE_REPORT_PROFILING_CALL,
      MAP_RELEASE_CALL,
      RELEASE_SELECT_SOURCES_CALL,
      RELEASE_SPECULATE_CALL,
      RELEASE_REPORT_PROFILING_CALL,
      SELECT_PARTITION_PROJECTION_CALL,
      MAP_PARTITION_CALL,
      PARTITION_SELECT_SOURCES_CALL,
      PARTITION_REPORT_PROFILING_CALL,
      CONFIGURE_CONTEXT_CALL,
      SELECT_TUNABLE_VALUE_CALL,
      MAP_MUST_EPOCH_CALL,
      MAP_DATAFLOW_GRAPH_CALL,
      MEMOIZE_OPERATION_CALL,
      SELECT_TASKS_TO_MAP_CALL,
      SELECT_STEAL_TARGETS_CALL,
      PERMIT_STEAL_REQUEST_CALL,
      HANDLE_MESSAGE_CALL,
      HANDLE_TASK_RESULT_CALL,
      LAST_MAPPER_CALL,
    };

#define MAPPER_CALL_NAMES(name)                     \
    const char *name[LAST_MAPPER_CALL] = {          \
      "get_mapper_name",                            \
      "get_mapper_sync_model",                      \
      "select_task_options",                        \
      "premap_task",                                \
      "slice_task",                                 \
      "map_task",                                   \
      "select_task_variant",                        \
      "postmap_task",                               \
      "select_task_sources",                        \
      "speculate (for task)",                       \
      "report profiling (for task)",                \
      "map_inline",                                 \
      "select_inline_sources",                      \
      "report profiling (for inline)",              \
      "map_copy",                                   \
      "select_copy_sources",                        \
      "speculate (for copy)",                       \
      "report_profiling (for copy)",                \
      "select_close_sources",                       \
      "report_profiling (for close)",               \
      "map_acquire",                                \
      "speculate (for acquire)",                    \
      "report_profiling (for acquire)",             \
      "map_release",                                \
      "select_release_sources",                     \
      "speculate (for release)",                    \
      "report_profiling (for release)",             \
      "select partition projection",                \
      "map_partition",                              \
      "select_partition_sources",                   \
      "report_profiling (for partition)",           \
      "configure_context",                          \
      "select_tunable_value",                       \
      "map_must_epoch",                             \
      "map_dataflow_graph",                         \
      "memoize_operation",                          \
      "select_tasks_to_map",                        \
      "select_steal_targets",                       \
      "permit_steal_request",                       \
      "handle_message",                             \
      "handle_task_result",                         \
    }

    // Methodology for assigning priorities to meta-tasks:
    // Minimum and low priority are for things like profiling
    // that we don't want to interfere with normal execution.
    // Resource priority is reserved for tasks that have been 
    // granted resources like reservations. Running priority
    // is the highest and guarantees that we drain out any 
    // previously running tasks over starting new ones. The rest
    // of the priorities are classified as either 'throughput'
    // or 'latency' sensitive. Under each of these two major
    // categories there are four sub-priorities:
    //  - work: general work to be done
    //  - deferred: work that was already scheduled but 
    //              for which a continuation had to be 
    //              made so we don't want to wait behind
    //              work that hasn't started yet
    //  - messsage: a message from a remote node that we
    //              should handle sooner than our own
    //              work since work on the other node is
    //              blocked waiting on our response
    //  - response: a response message from a remote node
    //              that we should handle to unblock work
    //              on our own node
    enum LgPriority {
      LG_MIN_PRIORITY = INT_MIN,
      LG_LOW_PRIORITY = -1,
      // Throughput priorities
      LG_THROUGHPUT_WORK_PRIORITY = 0,
      LG_THROUGHPUT_DEFERRED_PRIORITY = 1,
      LG_THROUGHPUT_MESSAGE_PRIORITY = 2,
      LG_THROUGHPUT_RESPONSE_PRIORITY = 3,
      // Latency priorities
      LG_LATENCY_WORK_PRIORITY = 4,
      LG_LATENCY_DEFERRED_PRIORITY = 5,
      LG_LATENCY_MESSAGE_PRIORITY = 6,
      LG_LATENCY_RESPONSE_PRIORITY = 7,
      // Resource priorities
      LG_RESOURCE_PRIORITY = 8,
      // Running priorities
      LG_RUNNING_PRIORITY = 9,
    };

    enum VirtualChannelKind {
      // The default and work virtual channels are unordered
      DEFAULT_VIRTUAL_CHANNEL = 0, // latency priority
      THROUGHPUT_VIRTUAL_CHANNEL = 1, // throughput priority
      // All the rest of these are ordered (latency-priority) channels
      MAPPER_VIRTUAL_CHANNEL = 1, 
      TASK_VIRTUAL_CHANNEL = 2,
      INDEX_SPACE_VIRTUAL_CHANNEL = 3,
      FIELD_SPACE_VIRTUAL_CHANNEL = 4,
      LOGICAL_TREE_VIRTUAL_CHANNEL = 5,
      REFERENCE_VIRTUAL_CHANNEL = 6,
      UPDATE_VIRTUAL_CHANNEL = 7, // deferred-priority
      SUBSET_VIRTUAL_CHANNEL = 8,
      CONTEXT_VIRTUAL_CHANNEL = 9,
      LAYOUT_CONSTRAINT_VIRTUAL_CHANNEL = 10,
      EXPRESSION_VIRTUAL_CHANNEL = 11,
      MAX_NUM_VIRTUAL_CHANNELS = 12, // this one must be last
    };

    enum MessageKind {
      TASK_MESSAGE,
      STEAL_MESSAGE,
      ADVERTISEMENT_MESSAGE,
      SEND_INDEX_SPACE_NODE,
      SEND_INDEX_SPACE_REQUEST,
      SEND_INDEX_SPACE_RETURN,
      SEND_INDEX_SPACE_SET,
      SEND_INDEX_SPACE_CHILD_REQUEST,
      SEND_INDEX_SPACE_CHILD_RESPONSE,
      SEND_INDEX_SPACE_COLORS_REQUEST,
      SEND_INDEX_SPACE_COLORS_RESPONSE,
      SEND_INDEX_SPACE_REMOTE_EXPRESSION_REQUEST,
      SEND_INDEX_SPACE_REMOTE_EXPRESSION_RESPONSE,
      SEND_INDEX_SPACE_REMOTE_EXPRESSION_INVALIDATION,
      SEND_INDEX_PARTITION_NOTIFICATION,
      SEND_INDEX_PARTITION_NODE,
      SEND_INDEX_PARTITION_REQUEST,
      SEND_INDEX_PARTITION_RETURN,
      SEND_INDEX_PARTITION_CHILD_REQUEST,
      SEND_INDEX_PARTITION_CHILD_RESPONSE,
      SEND_INDEX_PARTITION_DISJOINT_UPDATE,
      SEND_FIELD_SPACE_NODE,
      SEND_FIELD_SPACE_REQUEST,
      SEND_FIELD_SPACE_RETURN,
      SEND_FIELD_ALLOC_REQUEST,
      SEND_FIELD_ALLOC_NOTIFICATION,
      SEND_FIELD_SPACE_TOP_ALLOC,
      SEND_FIELD_FREE,
      SEND_LOCAL_FIELD_ALLOC_REQUEST,
      SEND_LOCAL_FIELD_ALLOC_RESPONSE,
      SEND_LOCAL_FIELD_FREE,
      SEND_LOCAL_FIELD_UPDATE,
      SEND_TOP_LEVEL_REGION_REQUEST,
      SEND_TOP_LEVEL_REGION_RETURN,
      SEND_LOGICAL_REGION_NODE,
      INDEX_SPACE_DESTRUCTION_MESSAGE,
      INDEX_PARTITION_DESTRUCTION_MESSAGE,
      FIELD_SPACE_DESTRUCTION_MESSAGE,
      LOGICAL_REGION_DESTRUCTION_MESSAGE,
      LOGICAL_PARTITION_DESTRUCTION_MESSAGE,
      INDIVIDUAL_REMOTE_COMPLETE,
      INDIVIDUAL_REMOTE_COMMIT,
      SLICE_REMOTE_MAPPED,
      SLICE_REMOTE_COMPLETE,
      SLICE_REMOTE_COMMIT,
      DISTRIBUTED_REMOTE_REGISTRATION,
      DISTRIBUTED_VALID_UPDATE,
      DISTRIBUTED_GC_UPDATE,
      DISTRIBUTED_CREATE_ADD,
      DISTRIBUTED_CREATE_REMOVE,
      DISTRIBUTED_UNREGISTER,
      SEND_ATOMIC_RESERVATION_REQUEST,
      SEND_ATOMIC_RESERVATION_RESPONSE,
      SEND_BACK_LOGICAL_STATE,
      SEND_MATERIALIZED_VIEW,
      SEND_FILL_VIEW,
      SEND_PHI_VIEW,
      SEND_REDUCTION_VIEW,
      SEND_INSTANCE_MANAGER,
      SEND_REDUCTION_MANAGER,
      SEND_CREATE_TOP_VIEW_REQUEST,
      SEND_CREATE_TOP_VIEW_RESPONSE,
      SEND_VIEW_REQUEST,
      SEND_VIEW_REGISTER_USER,
      SEND_VIEW_FIND_COPY_PRE_REQUEST,
      SEND_VIEW_FIND_COPY_PRE_RESPONSE,
      SEND_VIEW_ADD_COPY_USER,
      SEND_VIEW_REPLICATION_REQUEST,
      SEND_VIEW_REPLICATION_RESPONSE,
      SEND_VIEW_REPLICATION_REMOVAL,
      SEND_MANAGER_REQUEST,
      SEND_FUTURE_RESULT,
      SEND_FUTURE_SUBSCRIPTION,
      SEND_FUTURE_MAP_REQUEST,
      SEND_FUTURE_MAP_RESPONSE,
      SEND_MAPPER_MESSAGE,
      SEND_MAPPER_BROADCAST,
      SEND_TASK_IMPL_SEMANTIC_REQ,
      SEND_INDEX_SPACE_SEMANTIC_REQ,
      SEND_INDEX_PARTITION_SEMANTIC_REQ,
      SEND_FIELD_SPACE_SEMANTIC_REQ,
      SEND_FIELD_SEMANTIC_REQ,
      SEND_LOGICAL_REGION_SEMANTIC_REQ,
      SEND_LOGICAL_PARTITION_SEMANTIC_REQ,
      SEND_TASK_IMPL_SEMANTIC_INFO,
      SEND_INDEX_SPACE_SEMANTIC_INFO,
      SEND_INDEX_PARTITION_SEMANTIC_INFO,
      SEND_FIELD_SPACE_SEMANTIC_INFO,
      SEND_FIELD_SEMANTIC_INFO,
      SEND_LOGICAL_REGION_SEMANTIC_INFO,
      SEND_LOGICAL_PARTITION_SEMANTIC_INFO,
      SEND_REMOTE_CONTEXT_REQUEST,
      SEND_REMOTE_CONTEXT_RESPONSE,
      SEND_REMOTE_CONTEXT_RELEASE,
      SEND_REMOTE_CONTEXT_FREE,
      SEND_REMOTE_CONTEXT_PHYSICAL_REQUEST,
      SEND_REMOTE_CONTEXT_PHYSICAL_RESPONSE,
      SEND_COMPUTE_EQUIVALENCE_SETS_REQUEST,
      SEND_EQUIVALENCE_SET_REQUEST,
      SEND_EQUIVALENCE_SET_RESPONSE,
      SEND_EQUIVALENCE_SET_SUBSET_REQUEST,
      SEND_EQUIVALENCE_SET_SUBSET_RESPONSE,
      SEND_EQUIVALENCE_SET_SUBSET_UPDATE,
      SEND_EQUIVALENCE_SET_RAY_TRACE_REQUEST,
      SEND_EQUIVALENCE_SET_RAY_TRACE_RESPONSE,
      SEND_EQUIVALENCE_SET_MIGRATION,
      SEND_EQUIVALENCE_SET_OWNER_UPDATE,
      SEND_EQUIVALENCE_SET_REMOTE_REFINEMENT,
      SEND_EQUIVALENCE_SET_REMOTE_REQUEST_INSTANCES,
      SEND_EQUIVALENCE_SET_REMOTE_REQUEST_INVALID,
      SEND_EQUIVALENCE_SET_REMOTE_UPDATES,
      SEND_EQUIVALENCE_SET_REMOTE_ACQUIRES,
      SEND_EQUIVALENCE_SET_REMOTE_RELEASES,
      SEND_EQUIVALENCE_SET_REMOTE_COPIES_ACROSS,
      SEND_EQUIVALENCE_SET_REMOTE_OVERWRITES,
      SEND_EQUIVALENCE_SET_REMOTE_FILTERS,
      SEND_EQUIVALENCE_SET_REMOTE_INSTANCES,
      SEND_INSTANCE_REQUEST,
      SEND_INSTANCE_RESPONSE,
      SEND_EXTERNAL_CREATE_REQUEST,
      SEND_EXTERNAL_CREATE_RESPONSE,
      SEND_EXTERNAL_ATTACH,
      SEND_EXTERNAL_DETACH,
      SEND_GC_PRIORITY_UPDATE,
      SEND_NEVER_GC_RESPONSE,
      SEND_ACQUIRE_REQUEST,
      SEND_ACQUIRE_RESPONSE,
      SEND_VARIANT_REQUEST,
      SEND_VARIANT_RESPONSE,
      SEND_VARIANT_BROADCAST,
      SEND_CONSTRAINT_REQUEST,
      SEND_CONSTRAINT_RESPONSE,
      SEND_CONSTRAINT_RELEASE,
      SEND_TOP_LEVEL_TASK_REQUEST,
      SEND_TOP_LEVEL_TASK_COMPLETE,
      SEND_MPI_RANK_EXCHANGE,
      SEND_LIBRARY_MAPPER_REQUEST,
      SEND_LIBRARY_MAPPER_RESPONSE,
      SEND_LIBRARY_PROJECTION_REQUEST,
      SEND_LIBRARY_PROJECTION_RESPONSE,
      SEND_LIBRARY_TASK_REQUEST,
      SEND_LIBRARY_TASK_RESPONSE,
<<<<<<< HEAD
      SEND_REMOTE_OP_REPORT_UNINIT,
      SEND_REMOTE_OP_PROFILING_COUNT_UPDATE,
=======
      SEND_LIBRARY_REDOP_REQUEST,
      SEND_LIBRARY_REDOP_RESPONSE,
      SEND_LIBRARY_SERDEZ_REQUEST,
      SEND_LIBRARY_SERDEZ_RESPONSE,
>>>>>>> 9019b2f6
      SEND_SHUTDOWN_NOTIFICATION,
      SEND_SHUTDOWN_RESPONSE,
      LAST_SEND_KIND, // This one must be last
    };

#define LG_MESSAGE_DESCRIPTIONS(name)                                 \
      const char *name[LAST_SEND_KIND] = {                            \
        "Task Message",                                               \
        "Steal Message",                                              \
        "Advertisement Message",                                      \
        "Send Index Space Node",                                      \
        "Send Index Space Request",                                   \
        "Send Index Space Return",                                    \
        "Send Index Space Set",                                       \
        "Send Index Space Child Request",                             \
        "Send Index Space Child Response",                            \
        "Send Index Space Colors Request",                            \
        "Send Index Space Colors Response",                           \
        "Send Index Space Remote Expression Request",                 \
        "Send Index Space Remote Expression Response",                \
        "Send Index Space Remote Expression Invalidation",            \
        "Send Index Partition Notification",                          \
        "Send Index Partition Node",                                  \
        "Send Index Partition Request",                               \
        "Send Index Partition Return",                                \
        "Send Index Partition Child Request",                         \
        "Send Index Partition Child Response",                        \
        "Send Index Partition Disjoint Update",                       \
        "Send Field Space Node",                                      \
        "Send Field Space Request",                                   \
        "Send Field Space Return",                                    \
        "Send Field Alloc Request",                                   \
        "Send Field Alloc Notification",                              \
        "Send Field Space Top Alloc",                                 \
        "Send Field Free",                                            \
        "Send Local Field Alloc Request",                             \
        "Send Local Field Alloc Response",                            \
        "Send Local Field Free",                                      \
        "Send Local Field Update",                                    \
        "Send Top Level Region Request",                              \
        "Send Top Level Region Return",                               \
        "Send Logical Region Node",                                   \
        "Index Space Destruction",                                    \
        "Index Partition Destruction",                                \
        "Field Space Destruction",                                    \
        "Logical Region Destruction",                                 \
        "Logical Partition Destruction",                              \
        "Individual Remote Complete",                                 \
        "Individual Remote Commit",                                   \
        "Slice Remote Mapped",                                        \
        "Slice Remote Complete",                                      \
        "Slice Remote Commit",                                        \
        "Distributed Remote Registration",                            \
        "Distributed Valid Update",                                   \
        "Distributed GC Update",                                      \
        "Distributed Create Add",                                     \
        "Distributed Create Remove",                                  \
        "Distributed Unregister",                                     \
        "Send Atomic Reservation Request",                            \
        "Send Atomic Reservation Response",                           \
        "Send Back Logical State",                                    \
        "Send Materialized View",                                     \
        "Send Fill View",                                             \
        "Send Phi View",                                              \
        "Send Reduction View",                                        \
        "Send Instance Manager",                                      \
        "Send Reduction Manager",                                     \
        "Send Create Top View Request",                               \
        "Send Create Top View Response",                              \
        "Send View Request",                                          \
        "Send View Register User",                                    \
        "Send View Find Copy Preconditions Request",                  \
        "Send View Find Copy Preconditions Response",                 \
        "Send View Add Copy User",                                    \
        "Send View Replication Request",                              \
        "Send View Replication Response",                             \
        "Send View Replication Removal",                              \
        "Send Manager Request",                                       \
        "Send Future Result",                                         \
        "Send Future Subscription",                                   \
        "Send Future Map Future Request",                             \
        "Send Future Map Future Response",                            \
        "Send Mapper Message",                                        \
        "Send Mapper Broadcast",                                      \
        "Send Task Impl Semantic Req",                                \
        "Send Index Space Semantic Req",                              \
        "Send Index Partition Semantic Req",                          \
        "Send Field Space Semantic Req",                              \
        "Send Field Semantic Req",                                    \
        "Send Logical Region Semantic Req",                           \
        "Send Logical Partition Semantic Req",                        \
        "Send Task Impl Semantic Info",                               \
        "Send Index Space Semantic Info",                             \
        "Send Index Partition Semantic Info",                         \
        "Send Field Space Semantic Info",                             \
        "Send Field Semantic Info",                                   \
        "Send Logical Region Semantic Info",                          \
        "Send Logical Partition Semantic Info",                       \
        "Send Remote Context Request",                                \
        "Send Remote Context Response",                               \
        "Send Remote Context Release",                                \
        "Send Remote Context Free",                                   \
        "Send Remote Context Physical Request",                       \
        "Send Remote Context Physical Response",                      \
        "Compute Equivalence Sets Request",                           \
        "Send Equivalence Set Request",                               \
        "Send Equivalence Set Response",                              \
        "Send Equivalence Set Subset Request",                        \
        "Send Equivalence Set Subset Response",                       \
        "Send Equivalence Set Subset Update",                         \
        "Send Equivalence Set Ray Trace Request",                     \
        "Send Equivalence Set Ray Trace Response",                    \
        "Send Equivalence Set Migration",                             \
        "Send Equivalence Set Owner Update",                          \
        "Send Equivalence Set Remote Refinement",                     \
        "Send Equivalence Set Remote Request Instances",              \
        "Send Equivalence Set Remote Request Invalid",                \
        "Send Equivalence Set Remote Updates",                        \
        "Send Equivalence Set Remote Acquires",                       \
        "Send Equivalence Set Remote Releases",                       \
        "Send Equivalence Set Remote Copies Across",                  \
        "Send Equivalence Set Remote Overwrites",                     \
        "Send Equivalence Set Remote Filters",                        \
        "Send Equivalence Set Remote Instances",                      \
        "Send Instance Request",                                      \
        "Send Instance Response",                                     \
        "Send External Create Request",                               \
        "Send External Create Response",                              \
        "Send External Attach",                                       \
        "Send External Detach",                                       \
        "Send GC Priority Update",                                    \
        "Send Never GC Response",                                     \
        "Send Acquire Request",                                       \
        "Send Acquire Response",                                      \
        "Send Task Variant Request",                                  \
        "Send Task Variant Response",                                 \
        "Send Task Variant Broadcast",                                \
        "Send Constraint Request",                                    \
        "Send Constraint Response",                                   \
        "Send Constraint Release",                                    \
        "Top Level Task Request",                                     \
        "Top Level Task Complete",                                    \
        "Send MPI Rank Exchange",                                     \
        "Send Library Mapper Request",                                \
        "Send Library Mapper Response",                               \
        "Send Library Projection Request",                            \
        "Send Library Projection Response",                           \
        "Send Library Task Request",                                  \
        "Send Library Task Response",                                 \
<<<<<<< HEAD
        "Remote Op Report Uninitialized",                             \
        "Remote Op Profiling Count Update",                           \
=======
        "Send Library Redop Request",                                 \
        "Send Library Redop Response",                                \
        "Send Library Serdez Request",                                \
        "Send Library Serdez Response",                               \
>>>>>>> 9019b2f6
        "Send Shutdown Notification",                                 \
        "Send Shutdown Response",                                     \
      };

    enum RuntimeCallKind {
      PACK_BASE_TASK_CALL, 
      UNPACK_BASE_TASK_CALL,
      TASK_PRIVILEGE_CHECK_CALL,
      CLONE_TASK_CALL,
      COMPUTE_POINT_REQUIREMENTS_CALL,
      EARLY_MAP_REGIONS_CALL,
      INTRA_TASK_ALIASING_CALL,
      ACTIVATE_SINGLE_CALL,
      DEACTIVATE_SINGLE_CALL,
      SELECT_INLINE_VARIANT_CALL,
      INLINE_CHILD_TASK_CALL,
      PACK_SINGLE_TASK_CALL,
      UNPACK_SINGLE_TASK_CALL,
      PACK_REMOTE_CONTEXT_CALL,
      HAS_CONFLICTING_INTERNAL_CALL,
      FIND_CONFLICTING_CALL,
      FIND_CONFLICTING_INTERNAL_CALL,
      CHECK_REGION_DEPENDENCE_CALL,
      FIND_PARENT_REGION_REQ_CALL,
      FIND_PARENT_REGION_CALL,
      CHECK_PRIVILEGE_CALL,
      TRIGGER_SINGLE_CALL,
      INITIALIZE_MAP_TASK_CALL,
      FINALIZE_MAP_TASK_CALL,
      VALIDATE_VARIANT_SELECTION_CALL,
      MAP_ALL_REGIONS_CALL,
      INITIALIZE_REGION_TREE_CONTEXTS_CALL,
      INVALIDATE_REGION_TREE_CONTEXTS_CALL,
      CREATE_INSTANCE_TOP_VIEW_CALL,
      LAUNCH_TASK_CALL,
      ACTIVATE_MULTI_CALL,
      DEACTIVATE_MULTI_CALL,
      SLICE_INDEX_SPACE_CALL,
      CLONE_MULTI_CALL,
      MULTI_TRIGGER_EXECUTION_CALL,
      PACK_MULTI_CALL,
      UNPACK_MULTI_CALL,
      ACTIVATE_INDIVIDUAL_CALL,
      DEACTIVATE_INDIVIDUAL_CALL,
      INDIVIDUAL_PERFORM_MAPPING_CALL,
      INDIVIDUAL_RETURN_VIRTUAL_CALL,
      INDIVIDUAL_TRIGGER_COMPLETE_CALL,
      INDIVIDUAL_TRIGGER_COMMIT_CALL,
      INDIVIDUAL_POST_MAPPED_CALL,
      INDIVIDUAL_PACK_TASK_CALL,
      INDIVIDUAL_UNPACK_TASK_CALL,
      INDIVIDUAL_PACK_REMOTE_COMPLETE_CALL,
      INDIVIDUAL_UNPACK_REMOTE_COMPLETE_CALL,
      POINT_ACTIVATE_CALL,
      POINT_DEACTIVATE_CALL,
      POINT_TASK_COMPLETE_CALL,
      POINT_TASK_COMMIT_CALL,
      POINT_PACK_TASK_CALL,
      POINT_UNPACK_TASK_CALL,
      POINT_TASK_POST_MAPPED_CALL,
      REMOTE_TASK_ACTIVATE_CALL,
      REMOTE_TASK_DEACTIVATE_CALL,
      REMOTE_UNPACK_CONTEXT_CALL,
      INDEX_ACTIVATE_CALL,
      INDEX_DEACTIVATE_CALL,
      INDEX_COMPUTE_FAT_PATH_CALL,
      INDEX_EARLY_MAP_TASK_CALL,
      INDEX_DISTRIBUTE_CALL,
      INDEX_PERFORM_MAPPING_CALL,
      INDEX_COMPLETE_CALL,
      INDEX_COMMIT_CALL,
      INDEX_PERFORM_INLINING_CALL,
      INDEX_CLONE_AS_SLICE_CALL,
      INDEX_HANDLE_FUTURE,
      INDEX_RETURN_SLICE_MAPPED_CALL,
      INDEX_RETURN_SLICE_COMPLETE_CALL,
      INDEX_RETURN_SLICE_COMMIT_CALL,
      SLICE_ACTIVATE_CALL,
      SLICE_DEACTIVATE_CALL,
      SLICE_APPLY_VERSION_INFO_CALL,
      SLICE_DISTRIBUTE_CALL,
      SLICE_PERFORM_MAPPING_CALL,
      SLICE_LAUNCH_CALL,
      SLICE_MAP_AND_LAUNCH_CALL,
      SLICE_PACK_TASK_CALL,
      SLICE_UNPACK_TASK_CALL,
      SLICE_CLONE_AS_SLICE_CALL,
      SLICE_HANDLE_FUTURE_CALL,
      SLICE_CLONE_AS_POINT_CALL,
      SLICE_ENUMERATE_POINTS_CALL,
      SLICE_MAPPED_CALL,
      SLICE_COMPLETE_CALL,
      SLICE_COMMIT_CALL,
      REALM_SPAWN_META_CALL,
      REALM_SPAWN_TASK_CALL,
      REALM_CREATE_INSTANCE_CALL,
      REALM_ISSUE_COPY_CALL,
      REALM_ISSUE_FILL_CALL,
      REGION_TREE_LOGICAL_ANALYSIS_CALL,
      REGION_TREE_LOGICAL_FENCE_CALL,
      REGION_TREE_VERSIONING_ANALYSIS_CALL,
      REGION_TREE_ADVANCE_VERSION_NUMBERS_CALL,
      REGION_TREE_INITIALIZE_CONTEXT_CALL,
      REGION_TREE_INVALIDATE_CONTEXT_CALL,
      REGION_TREE_PREMAP_ONLY_CALL,
      REGION_TREE_PHYSICAL_REGISTER_ONLY_CALL,
      REGION_TREE_PHYSICAL_REGISTER_USERS_CALL,
      REGION_TREE_PHYSICAL_PERFORM_CLOSE_CALL,
      REGION_TREE_PHYSICAL_CLOSE_CONTEXT_CALL,
      REGION_TREE_PHYSICAL_COPY_ACROSS_CALL,
      REGION_TREE_PHYSICAL_REDUCE_ACROSS_CALL,
      REGION_TREE_PHYSICAL_CONVERT_MAPPING_CALL,
      REGION_TREE_PHYSICAL_FILL_FIELDS_CALL,
      REGION_TREE_PHYSICAL_ATTACH_EXTERNAL_CALL,
      REGION_TREE_PHYSICAL_DETACH_EXTERNAL_CALL,
      REGION_NODE_REGISTER_LOGICAL_USER_CALL,
      REGION_NODE_CLOSE_LOGICAL_NODE_CALL,
      REGION_NODE_SIPHON_LOGICAL_CHILDREN_CALL,
      REGION_NODE_SIPHON_LOGICAL_PROJECTION_CALL,
      REGION_NODE_PERFORM_LOGICAL_CLOSES_CALL,
      REGION_NODE_FIND_VALID_INSTANCE_VIEWS_CALL,
      REGION_NODE_FIND_VALID_REDUCTION_VIEWS_CALL,
      REGION_NODE_ISSUE_UPDATE_COPIES_CALL,
      REGION_NODE_SORT_COPY_INSTANCES_CALL,
      REGION_NODE_ISSUE_GROUPED_COPIES_CALL,
      REGION_NODE_ISSUE_UPDATE_REDUCTIONS_CALL,
      REGION_NODE_PREMAP_REGION_CALL,
      REGION_NODE_REGISTER_REGION_CALL,
      REGION_NODE_CLOSE_STATE_CALL,
      CURRENT_STATE_RECORD_VERSION_NUMBERS_CALL,
      CURRENT_STATE_ADVANCE_VERSION_NUMBERS_CALL,
      PHYSICAL_STATE_CAPTURE_STATE_CALL,
      PHYSICAL_STATE_APPLY_PATH_ONLY_CALL,
      PHYSICAL_STATE_APPLY_STATE_CALL,
      PHYSICAL_STATE_MAKE_LOCAL_CALL,
      MATERIALIZED_VIEW_FIND_LOCAL_PRECONDITIONS_CALL,
      MATERIALIZED_VIEW_FIND_LOCAL_COPY_PRECONDITIONS_CALL,
      MATERIALIZED_VIEW_FILTER_PREVIOUS_USERS_CALL,
      MATERIALIZED_VIEW_FILTER_CURRENT_USERS_CALL,
      MATERIALIZED_VIEW_FILTER_LOCAL_USERS_CALL,
      REDUCTION_VIEW_PERFORM_REDUCTION_CALL,
      REDUCTION_VIEW_PERFORM_DEFERRED_REDUCTION_CALL,
      REDUCTION_VIEW_PERFORM_DEFERRED_REDUCTION_ACROSS_CALL,
      REDUCTION_VIEW_FIND_COPY_PRECONDITIONS_CALL,
      REDUCTION_VIEW_FIND_USER_PRECONDITIONS_CALL,
      REDUCTION_VIEW_FILTER_LOCAL_USERS_CALL,
      PHYSICAL_TRACE_EXECUTE_CALL,
      PHYSICAL_TRACE_PRECONDITION_CHECK_CALL,
      PHYSICAL_TRACE_OPTIMIZE_CALL,
      LAST_RUNTIME_CALL_KIND, // This one must be last
    };

#define RUNTIME_CALL_DESCRIPTIONS(name)                               \
    const char *name[LAST_RUNTIME_CALL_KIND] = {                      \
      "Pack Base Task",                                               \
      "Unpack Base Task",                                             \
      "Task Privilege Check",                                         \
      "Clone Base Task",                                              \
      "Compute Point Requirements",                                   \
      "Early Map Regions",                                            \
      "Intra-Task Aliasing",                                          \
      "Activate Single",                                              \
      "Deactivate Single",                                            \
      "Select Inline Variant",                                        \
      "Inline Child Task",                                            \
      "Pack Single Task",                                             \
      "Unpack Single Task",                                           \
      "Pack Remote Context",                                          \
      "Has Conflicting Internal",                                     \
      "Find Conflicting",                                             \
      "Find Conflicting Internal",                                    \
      "Check Region Dependence",                                      \
      "Find Parent Region Requirement",                               \
      "Find Parent Region",                                           \
      "Check Privilege",                                              \
      "Trigger Single",                                               \
      "Initialize Map Task",                                          \
      "Finalized Map Task",                                           \
      "Validate Variant Selection",                                   \
      "Map All Regions",                                              \
      "Initialize Region Tree Contexts",                              \
      "Invalidate Region Tree Contexts",                              \
      "Create Instance Top View",                                     \
      "Launch Task",                                                  \
      "Activate Multi",                                               \
      "Deactivate Multi",                                             \
      "Slice Index Space",                                            \
      "Clone Multi Call",                                             \
      "Multi Trigger Execution",                                      \
      "Pack Multi",                                                   \
      "Unpack Multi",                                                 \
      "Activate Individual",                                          \
      "Deactivate Individual",                                        \
      "Individual Perform Mapping",                                   \
      "Individual Return Virtual",                                    \
      "Individual Trigger Complete",                                  \
      "Individual Trigger Commit",                                    \
      "Individual Post Mapped",                                       \
      "Individual Pack Task",                                         \
      "Individual Unpack Task",                                       \
      "Individual Pack Remote Complete",                              \
      "Individual Unpack Remote Complete",                            \
      "Activate Point",                                               \
      "Deactivate Point",                                             \
      "Point Task Complete",                                          \
      "Point Task Commit",                                            \
      "Point Task Pack",                                              \
      "Point Task Unpack",                                            \
      "Point Task Post Mapped",                                       \
      "Remote Task Activate",                                         \
      "Remote Task Deactivate",                                       \
      "Remote Unpack Context",                                        \
      "Index Activate",                                               \
      "Index Deactivate",                                             \
      "Index Compute Fat Path",                                       \
      "Index Early Map Task",                                         \
      "Index Distribute",                                             \
      "Index Perform Mapping",                                        \
      "Index Complete",                                               \
      "Index Commit",                                                 \
      "Index Perform Inlining",                                       \
      "Index Clone As Slice",                                         \
      "Index Handle Future",                                          \
      "Index Return Slice Mapped",                                    \
      "Index Return Slice Complete",                                  \
      "Index Return Slice Commit",                                    \
      "Slice Activate",                                               \
      "Slice Deactivate",                                             \
      "Slice Apply Version Info",                                     \
      "Slice Distribute",                                             \
      "Slice Perform Mapping",                                        \
      "Slice Launch",                                                 \
      "Slice Map and Launch",                                         \
      "Slice Pack Task",                                              \
      "Slice Unpack Task",                                            \
      "Slice Clone As Slice",                                         \
      "Slice Handle Future",                                          \
      "Slice Cone as Point",                                          \
      "Slice Enumerate Points",                                       \
      "Slice Mapped",                                                 \
      "Slice Complete",                                               \
      "Slice Commit",                                                 \
      "Realm Spawn Meta",                                             \
      "Realm Spawn Task",                                             \
      "Realm Create Instance",                                        \
      "Realm Issue Copy",                                             \
      "Realm Issue Fill",                                             \
      "Region Tree Logical Analysis",                                 \
      "Region Tree Logical Fence",                                    \
      "Region Tree Versioning Analysis",                              \
      "Region Tree Advance Version Numbers",                          \
      "Region Tree Initialize Context",                               \
      "Region Tree Invalidate Context",                               \
      "Region Tree Premap Only",                                      \
      "Region Tree Physical Register Only",                           \
      "Region Tree Physical Register Users",                          \
      "Region Tree Physical Perform Close",                           \
      "Region Tree Physical Close Context",                           \
      "Region Tree Physical Copy Across",                             \
      "Region Tree Physical Reduce Across",                           \
      "Region Tree Physical Convert Mapping",                         \
      "Region Tree Physical Fill Fields",                             \
      "Region Tree Physical Attach External",                         \
      "Region Tree Physical Detach External",                         \
      "Region Node Register Logical User",                            \
      "Region Node Close Logical Node",                               \
      "Region Node Siphon Logical Children",                          \
      "Region Node Siphon Logical Projection",                        \
      "Region Node Perform Logical Closes",                           \
      "Region Node Find Valid Instance Views",                        \
      "Region Node Find Valid Reduction Views",                       \
      "Region Node Issue Update Copies",                              \
      "Region Node Sort Copy Instances",                              \
      "Region Node Issue Grouped Copies",                             \
      "Region Node Issue Update Reductions",                          \
      "Region Node Premap Region",                                    \
      "Region Node Register Region",                                  \
      "Region Node Close State",                                      \
      "Logical State Record Verison Numbers",                         \
      "Logical State Advance Version Numbers",                        \
      "Physical State Capture State",                                 \
      "Physical State Apply Path Only",                               \
      "Physical State Apply State",                                   \
      "Physical State Make Local",                                    \
      "Materialized View Find Local Preconditions",                   \
      "Materialized View Find Local Copy Preconditions",              \
      "Materialized View Filter Previous Users",                      \
      "Materialized View Filter Current Users",                       \
      "Materialized View Filter Local Users",                         \
      "Reduction View Perform Reduction",                             \
      "Reduction View Perform Deferred Reduction",                    \
      "Reduction View Perform Deferred Reduction Across",             \
      "Reduction View Find Copy Preconditions",                       \
      "Reduction View Find User Preconditions",                       \
      "Reduction View Filter Local Users",                            \
      "Physical Trace Execute",                                       \
      "Physical Trace Precondition Check",                            \
      "Physical Trace Optimize",                                      \
    };

    enum SemanticInfoKind {
      INDEX_SPACE_SEMANTIC,
      INDEX_PARTITION_SEMANTIC,
      FIELD_SPACE_SEMANTIC,
      FIELD_SEMANTIC,
      LOGICAL_REGION_SEMANTIC,
      LOGICAL_PARTITION_SEMANTIC,
      TASK_SEMANTIC,
    };

    // legion_types.h
    class LocalLock;
    class AutoLock;
    class AutoTryLock;
    class LgEvent; // base event type for legion
    class ApEvent; // application event
    class ApUserEvent; // application user event
    class ApBarrier; // application barrier
    class RtEvent; // runtime event
    class RtUserEvent; // runtime user event
    class RtBarrier;

    // legion_utilities.h
    struct RegionUsage; 
    template<typename T> class Fraction;
    template<typename T, unsigned LOG2MAX> class BitPermutation;

    // Forward declarations for runtime level objects
    // runtime.h
    class Collectable;
    class FieldAllocatorImpl;
    class ArgumentMapImpl;
    class FutureImpl;
    class FutureMapImpl;
    class PhysicalRegionImpl;
    class GrantImpl;
    class PredicateImpl;
    class MPILegionHandshakeImpl;
    class ProcessorManager;
    class MemoryManager;
    class VirtualChannel;
    class MessageManager;
    class ShutdownManager;
    class TaskImpl;
    class VariantImpl;
    class LayoutConstraints;
    class ProjectionFunction;
    class Runtime;
    // A small interface class for handling profiling responses
    class ProfilingResponseHandler {
    public:
      virtual void handle_profiling_response(
                const Realm::ProfilingResponse &response) = 0;
    };
    struct ProfilingResponseBase {
    public:
      ProfilingResponseBase(ProfilingResponseHandler *h)
        : handler(h) { }
    public:
      ProfilingResponseHandler *const handler;
    };

    // legion_ops.h
    class Operation;
    class SpeculativeOp;
    class Memoizable;
    class MapOp;
    class CopyOp;
    class IndexCopyOp;
    class PointCopyOp;
    class FenceOp;
    class FrameOp;
    class DeletionOp;
    class InternalOp;
    class CloseOp;
    class MergeCloseOp;
    class PostCloseOp;
    class VirtualCloseOp;
    class AcquireOp;
    class ReleaseOp;
    class DynamicCollectiveOp;
    class FuturePredOp;
    class NotPredOp;
    class AndPredOp;
    class OrPredOp;
    class MustEpochOp;
    class PendingPartitionOp;
    class DependentPartitionOp;
    class PointDepPartOp;
    class FillOp;
    class IndexFillOp;
    class PointFillOp;
    class AttachOp;
    class DetachOp;
    class TimingOp;
    class ExternalMappable;
    class RemoteOp;
    class RemoteMapOp;
    class RemoteCopyOp;
    class RemoteCloseOp;
    class RemoteAcquireOp;
    class RemoteReleaseOp;
    class RemoteFillOp;
    class RemotePartitionOp;

    // legion_tasks.h
    class ExternalTask;
    class TaskOp;
    class RemoteTaskOp;
    class SingleTask;
    class MultiTask;
    class IndividualTask;
    class PointTask;
    class IndexTask;
    class SliceTask;
    class RemoteTask;

    // legion_context.h
    /**
     * \class ContextInterface
     * This is a pure virtual class so users don't try to use it. 
     * It defines the context interface that the task wrappers use 
     * for getting access to context data when running a task.
     */
    class TaskContext;
    class InnerContext;;
    class TopLevelContext;
    class RemoteContext;
    class LeafContext;
    class InlineContext;
    class ContextInterface {
    public:
      virtual Task* get_task(void) = 0;
      virtual const std::vector<PhysicalRegion>& begin_task(
                                      Legion::Runtime *&rt) = 0;
      virtual void end_task(const void *result, 
                            size_t result_size, bool owned, 
          Realm::RegionInstance inst = Realm::RegionInstance::NO_INST) = 0;
      // This is safe because we see in legion_context.h that
      // TaskContext implements this interface and no one else
      // does. If only C++ implemented forward declarations of
      // inheritence then we wouldn't have this dumb problem
      // (mixin classes anyone?).
      inline TaskContext* as_context(void) 
        { return reinterpret_cast<TaskContext*>(this); }
    };

    // Nasty global variable for TLS support of figuring out
    // our context implicitly
    extern __thread TaskContext *implicit_context;
    // Same thing for the runtime
    extern __thread Runtime *implicit_runtime;
    // Another nasty global variable for tracking the fast
    // reservations that we are holding
    extern __thread AutoLock *local_lock_list;
    // One more nasty global variable that we use for tracking
    // the provenance of meta-task operations for profiling
    // purposes, this has no bearing on correctness
    extern __thread ::legion_unique_id_t implicit_provenance;
    // Use this global variable to track if we're an
    // implicit top-level task that needs to do external waits
    extern __thread bool implicit_top_level_task;

    /**
     * \class LgTaskArgs
     * The base class for all Legion Task arguments
     */
    template<typename T>
    struct LgTaskArgs {
    public:
      LgTaskArgs(::legion_unique_id_t uid)
        : provenance(uid), lg_task_id(T::TASK_ID) { }
    public:
      // In this order for alignment reasons
      const ::legion_unique_id_t provenance;
      const LgTaskID lg_task_id;
    };
    
    // legion_trace.h
    class LegionTrace;
    class StaticTrace;
    class DynamicTrace;
    class TraceCaptureOp;
    class TraceCompleteOp;
    class TraceReplayOp;
    class TraceBeginOp;
    class TraceSummaryOp;
    class PhysicalTrace;
    struct PhysicalTemplate;
    struct Instruction;
    struct GetTermEvent;
    struct CreateApUserEvent;
    struct TriggerEvent;
    struct MergeEvent;
    struct AssignFenceCompletion;
    struct IssueCopy;
    struct IssueFill;
    struct GetOpTermEvent;
    struct SetOpSyncEvent;
    struct CompleteReplay;

    // region_tree.h
    class RegionTreeForest;
    class IndexSpaceExpression;
    class IndexSpaceOperation;
    template<int DIM, typename T> class IndexSpaceOperationT;
    template<int DIM, typename T> class IndexSpaceUnion;
    template<int DIM, typename T> class IndexSpaceIntersection;
    template<int DIM, typename T> class IndexSpaceDifference;
    class ExpressionTrieNode;
    class IndexTreeNode;
    class IndexSpaceNode;
    template<int DIM, typename T> class IndexSpaceNodeT;
    class IndexPartNode;
    template<int DIM, typename T> class IndexPartNodeT;
    class FieldSpaceNode;
    class RegionTreeNode;
    class RegionNode;
    class PartitionNode;
    class ColorSpaceIterator;
    template<int DIM, typename T> class ColorSpaceIteratorT;

    class RegionTreeContext;
    class RegionTreePath;
    class PathTraverser;
    class NodeTraverser;

    class ProjectionEpoch;
    class LogicalState;
    class EquivalenceSet;
    class VersionManager;
    class VersionInfo;
    class RayTracer;

    class Collectable;
    class Notifiable;
    class ReferenceMutator;
    class LocalReferenceMutator;
    class NeverReferenceMutator;
    class DistributedCollectable;
    class LayoutDescription;
    class PhysicalManager; // base class for instance and reduction
    class CopyAcrossHelper;
    class LogicalView; // base class for instance and reduction
    class InstanceManager;
    class InstanceKey;
    class InstanceView;
    class CollectableView; // pure virtual class
    class DeferredView;
    class MaterializedView;
    class FillView;
    class PhiView;
    class MappingRef;
    class InstanceRef;
    class InstanceSet;
    class InnerTaskView;
    class ReductionManager;
    class ListReductionManager;
    class FoldReductionManager;
    class VirtualManager;
    class ReductionView;
    class InstanceBuilder;

    class RegionAnalyzer;
    class RegionMapper;

    struct GenericUser;
    struct LogicalUser;
    struct PhysicalUser;
    struct LogicalTraceInfo;
    struct PhysicalTraceInfo;
    class LogicalCloser;
    class TreeCloseImpl;
    class TreeClose;
    struct CloseInfo; 
    struct FieldDataDescriptor;

    // legion_spy.h
    class TreeStateLogger;

    // legion_profiling.h
    class LegionProfiler;
    class LegionProfInstance;

    // mapper_manager.h
    class MappingCallInfo;
    class MapperManager;
    class SerializingManager;
    class ConcurrentManager;
    typedef Mapping::MapperEvent MapperEvent;
    typedef Mapping::ProfilingMeasurementID ProfilingMeasurementID;

#define FRIEND_ALL_RUNTIME_CLASSES                          \
    friend class Legion::Runtime;                           \
    friend class Internal::Runtime;                         \
    friend class Internal::PhysicalRegionImpl;              \
    friend class Internal::TaskImpl;                        \
    friend class Internal::ProcessorManager;                \
    friend class Internal::MemoryManager;                   \
    friend class Internal::Operation;                       \
    friend class Internal::SpeculativeOp;                   \
    friend class Internal::MapOp;                           \
    friend class Internal::CopyOp;                          \
    friend class Internal::IndexCopyOp;                     \
    friend class Internal::PointCopyOp;                     \
    friend class Internal::FenceOp;                         \
    friend class Internal::DynamicCollectiveOp;             \
    friend class Internal::FuturePredOp;                    \
    friend class Internal::DeletionOp;                      \
    friend class Internal::CloseOp;                         \
    friend class Internal::MergeCloseOp;                    \
    friend class Internal::PostCloseOp;                     \
    friend class Internal::VirtualCloseOp;                  \
    friend class Internal::AcquireOp;                       \
    friend class Internal::ReleaseOp;                       \
    friend class Internal::PredicateImpl;                   \
    friend class Internal::NotPredOp;                       \
    friend class Internal::AndPredOp;                       \
    friend class Internal::OrPredOp;                        \
    friend class Internal::MustEpochOp;                     \
    friend class Internal::PendingPartitionOp;              \
    friend class Internal::DependentPartitionOp;            \
    friend class Internal::PointDepPartOp;                  \
    friend class Internal::FillOp;                          \
    friend class Internal::IndexFillOp;                     \
    friend class Internal::PointFillOp;                     \
    friend class Internal::AttachOp;                        \
    friend class Internal::DetachOp;                        \
    friend class Internal::TimingOp;                        \
    friend class Internal::TraceSummaryOp;                  \
    friend class Internal::ExternalMappable;                \
    friend class Internal::ExternalTask;                    \
    friend class Internal::TaskOp;                          \
    friend class Internal::SingleTask;                      \
    friend class Internal::MultiTask;                       \
    friend class Internal::IndividualTask;                  \
    friend class Internal::PointTask;                       \
    friend class Internal::IndexTask;                       \
    friend class Internal::SliceTask;                       \
    friend class Internal::RegionTreeForest;                \
    friend class Internal::IndexSpaceNode;                  \
    friend class Internal::IndexPartNode;                   \
    friend class Internal::FieldSpaceNode;                  \
    friend class Internal::RegionTreeNode;                  \
    friend class Internal::RegionNode;                      \
    friend class Internal::PartitionNode;                   \
    friend class Internal::LogicalView;                     \
    friend class Internal::InstanceView;                    \
    friend class Internal::DeferredView;                    \
    friend class Internal::ReductionView;                   \
    friend class Internal::MaterializedView;                \
    friend class Internal::FillView;                        \
    friend class Internal::LayoutDescription;               \
    friend class Internal::PhysicalManager;                 \
    friend class Internal::InstanceManager;                 \
    friend class Internal::ReductionManager;                \
    friend class Internal::ListReductionManager;            \
    friend class Internal::FoldReductionManager;            \
    friend class Internal::TreeStateLogger;                 \
    friend class Internal::MapperManager;                   \
    friend class Internal::InstanceRef;                     \
    friend class Internal::MPILegionHandshakeImpl;          \
    friend class Internal::ArgumentMapImpl;                 \
    friend class Internal::FutureMapImpl;                   \
    friend class Internal::TaskContext;                     \
    friend class Internal::InnerContext;                    \
    friend class Internal::TopLevelContext;                 \
    friend class Internal::RemoteContext;                   \
    friend class Internal::LeafContext;                     \
    friend class Internal::InlineContext;                   \
    friend class Internal::InstanceBuilder;                 \
    friend class BindingLib::Utility;                       \
    friend class CObjectWrapper;                  

#define LEGION_EXTERN_LOGGER_DECLARATIONS      \
    extern Realm::Logger log_run;              \
    extern Realm::Logger log_task;             \
    extern Realm::Logger log_index;            \
    extern Realm::Logger log_field;            \
    extern Realm::Logger log_region;           \
    extern Realm::Logger log_inst;             \
    extern Realm::Logger log_variant;          \
    extern Realm::Logger log_allocation;       \
    extern Realm::Logger log_migration;        \
    extern Realm::Logger log_prof;             \
    extern Realm::Logger log_garbage;          \
    extern Realm::Logger log_spy;              \
    extern Realm::Logger log_shutdown;

  }; // Internal namespace

  // Typedefs that are needed everywhere
  typedef Realm::Runtime RealmRuntime;
  typedef Realm::Machine Machine;
  typedef Realm::Memory Memory;
  typedef Realm::Processor Processor;
  typedef Realm::CodeDescriptor CodeDescriptor;
  typedef Realm::Reservation Reservation;
  typedef ::legion_reduction_op_id_t ReductionOpID;
  typedef Realm::ReductionOpUntyped ReductionOp;
  typedef ::legion_custom_serdez_id_t CustomSerdezID;
  typedef Realm::CustomSerdezUntyped SerdezOp;
  typedef Realm::Machine::ProcessorMemoryAffinity ProcessorMemoryAffinity;
  typedef Realm::Machine::MemoryMemoryAffinity MemoryMemoryAffinity;
  typedef Realm::DynamicTemplates::TagType TypeTag;
  typedef Realm::Logger Logger;
  typedef ::legion_coord_t coord_t;
  typedef std::map<CustomSerdezID, 
                   const Realm::CustomSerdezUntyped *> SerdezOpTable;
  typedef std::map<Realm::ReductionOpID, 
          const Realm::ReductionOpUntyped *> ReductionOpTable;
  typedef void (*SerdezInitFnptr)(const ReductionOp*, void *&, size_t&);
  typedef void (*SerdezFoldFnptr)(const ReductionOp*, void *&, 
                                  size_t&, const void*);
  typedef std::map<Realm::ReductionOpID, SerdezRedopFns> SerdezRedopTable;
  typedef ::legion_projection_type_t HandleType;
  typedef ::legion_address_space_t AddressSpace;
  typedef ::legion_task_priority_t TaskPriority;
  typedef ::legion_garbage_collection_priority_t GCPriority;
  typedef ::legion_color_t Color;
  typedef ::legion_field_id_t FieldID;
  typedef ::legion_trace_id_t TraceID;
  typedef ::legion_mapper_id_t MapperID;
  typedef ::legion_context_id_t ContextID;
  typedef ::legion_instance_id_t InstanceID;
  typedef ::legion_index_space_id_t IndexSpaceID;
  typedef ::legion_index_partition_id_t IndexPartitionID;
  typedef ::legion_index_tree_id_t IndexTreeID;
  typedef ::legion_field_space_id_t FieldSpaceID;
  typedef ::legion_generation_id_t GenerationID;
  typedef ::legion_type_handle TypeHandle;
  typedef ::legion_projection_id_t ProjectionID;
  typedef ::legion_sharding_id_t ShardingID;
  typedef ::legion_region_tree_id_t RegionTreeID;
  typedef ::legion_distributed_id_t DistributedID;
  typedef ::legion_address_space_t AddressSpaceID;
  typedef ::legion_tunable_id_t TunableID;
  typedef ::legion_local_variable_id_t LocalVariableID;
  typedef ::legion_mapping_tag_id_t MappingTagID;
  typedef ::legion_semantic_tag_t SemanticTag;
  typedef ::legion_variant_id_t VariantID;
  typedef ::legion_code_descriptor_id_t CodeDescriptorID;
  typedef ::legion_unique_id_t UniqueID;
  typedef ::legion_version_id_t VersionID;
  typedef ::legion_projection_epoch_id_t ProjectionEpochID;
  typedef ::legion_task_id_t TaskID;
  typedef ::legion_layout_constraint_id_t LayoutConstraintID;
  typedef ::legion_replication_id_t ReplicationID;
  typedef ::legion_shard_id_t ShardID;
  typedef ::legion_internal_color_t LegionColor;
  typedef void (*RegistrationCallbackFnptr)(Machine machine, 
                Runtime *rt, const std::set<Processor> &local_procs);
  typedef LogicalRegion (*RegionProjectionFnptr)(LogicalRegion parent, 
      const DomainPoint&, Runtime *rt);
  typedef LogicalRegion (*PartitionProjectionFnptr)(LogicalPartition parent, 
      const DomainPoint&, Runtime *rt);
  typedef bool (*PredicateFnptr)(const void*, size_t, 
      const std::vector<Future> futures);
  typedef void (*RealmFnptr)(const void*,size_t,
                             const void*,size_t,Processor);
  // Magical typedefs 
  // (don't forget to update ones in old HighLevel namespace in legion.inl)
  typedef Internal::TaskContext* Context;
  typedef Internal::ContextInterface* InternalContext;
  // Anothing magical typedef
  namespace Mapping {
    typedef Internal::MappingCallInfo* MapperContext;
    typedef Internal::PhysicalManager* PhysicalInstanceImpl;
  };

  namespace Internal { 
    // The invalid color
    const LegionColor INVALID_COLOR = LLONG_MAX;
    // This is only needed internally
    typedef Realm::RegionInstance PhysicalInstance;
    typedef unsigned long long IndexSpaceExprID;
    // Helper for encoding templates
    struct NT_TemplateHelper : 
      public Realm::DynamicTemplates::ListProduct2<Realm::DIMCOUNTS, 
                                                   Realm::DIMTYPES> {
    typedef Realm::DynamicTemplates::ListProduct2<Realm::DIMCOUNTS, 
                                                  Realm::DIMTYPES> SUPER;
    public:
      template<int N, typename T>
      static inline TypeTag encode_tag(void) {
        return SUPER::template encode_tag<Realm::DynamicTemplates::Int<N>, T>();
      }
      template<int N, typename T>
      static inline void check_type(const TypeTag t) {
#ifdef DEBUG_LEGION
#ifndef NDEBUG
        const TypeTag t1 = encode_tag<N,T>();
#endif
        assert(t1 == t);
#endif
      }
      struct DimHelper {
      public:
        template<typename N, typename T>
        static inline void demux(int *result) { *result = N::N; }
      };
      static inline int get_dim(const TypeTag t) {
        int result = 0;
        SUPER::demux<DimHelper>(t, &result);
        return result; 
      }
    };
    // Pull some of the mapper types into the internal space
    typedef Mapping::Mapper Mapper;
    typedef Mapping::PhysicalInstance MappingInstance;
    // A little bit of logic here to figure out the 
    // kind of bit mask to use for FieldMask

// The folowing macros are used in the FieldMask instantiation of BitMask
// If you change one you probably have to change the others too
#define LEGION_FIELD_MASK_FIELD_TYPE          uint64_t 
#define LEGION_FIELD_MASK_FIELD_SHIFT         6
#define LEGION_FIELD_MASK_FIELD_MASK          0x3F
#define LEGION_FIELD_MASK_FIELD_ALL_ONES      0xFFFFFFFFFFFFFFFF

#if defined(__AVX__)
#if (LEGION_MAX_FIELDS > 256)
    typedef AVXTLBitMask<LEGION_MAX_FIELDS> FieldMask;
#elif (LEGION_MAX_FIELDS > 128)
    typedef AVXBitMask<LEGION_MAX_FIELDS> FieldMask;
#elif (LEGION_MAX_FIELDS > 64)
    typedef SSEBitMask<LEGION_MAX_FIELDS> FieldMask;
#else
    typedef BitMask<LEGION_FIELD_MASK_FIELD_TYPE,LEGION_MAX_FIELDS,
                    LEGION_FIELD_MASK_FIELD_SHIFT,
                    LEGION_FIELD_MASK_FIELD_MASK> FieldMask;
#endif
#elif defined(__SSE2__)
#if (LEGION_MAX_FIELDS > 128)
    typedef SSETLBitMask<LEGION_MAX_FIELDS> FieldMask;
#elif (LEGION_MAX_FIELDS > 64)
    typedef SSEBitMask<LEGION_MAX_FIELDS> FieldMask;
#else
    typedef BitMask<LEGION_FIELD_MASK_FIELD_TYPE,LEGION_MAX_FIELDS,
                    LEGION_FIELD_MASK_FIELD_SHIFT,
                    LEGION_FIELD_MASK_FIELD_MASK> FieldMask;
#endif
#elif defined(__ALTIVEC__)
#if (LEGION_MAX_FIELDS > 128)
    typedef PPCTLBitMask<LEGION_MAX_FIELDS> FieldMask;
#elif (LEGION_MAX_FIELDS > 64)
    typedef PPCBitMask<LEGION_MAX_FIELDS> FieldMask;
#else
    typedef BitMask<LEGION_FIELD_MASK_FIELD_TYPE,LEGION_MAX_FIELDS,
                    LEGION_FIELD_MASK_FIELD_SHIFT,
                    LEGION_FIELD_MASK_FIELD_MASK> FieldMask;
#endif
#else
#if (LEGION_MAX_FIELDS > 64)
    typedef TLBitMask<LEGION_FIELD_MASK_FIELD_TYPE,LEGION_MAX_FIELDS,
                      LEGION_FIELD_MASK_FIELD_SHIFT,
                      LEGION_FIELD_MASK_FIELD_MASK> FieldMask;
#else
    typedef BitMask<LEGION_FIELD_MASK_FIELD_TYPE,LEGION_MAX_FIELDS,
                    LEGION_FIELD_MASK_FIELD_SHIFT,
                    LEGION_FIELD_MASK_FIELD_MASK> FieldMask;
#endif
#endif
    typedef BitPermutation<FieldMask,LEGION_FIELD_LOG2> FieldPermutation;
    typedef Fraction<unsigned long> InstFrac;
#undef LEGION_FIELD_MASK_FIELD_SHIFT
#undef LEGION_FIELD_MASK_FIELD_MASK

    // Similar logic as field masks for node masks

// The following macros are used in the NodeMask instantiation of BitMask
// If you change one you probably have to change the others too
#define LEGION_NODE_MASK_NODE_TYPE           uint64_t
#define LEGION_NODE_MASK_NODE_SHIFT          6
#define LEGION_NODE_MASK_NODE_MASK           0x3F
#define LEGION_NODE_MASK_NODE_ALL_ONES       0xFFFFFFFFFFFFFFFF

#if defined(__AVX__)
#if (LEGION_MAX_NUM_NODES > 256)
    typedef AVXTLBitMask<LEGION_MAX_NUM_NODES> NodeMask;
#elif (LEGION_MAX_NUM_NODES > 128)
    typedef AVXBitMask<LEGION_MAX_NUM_NODES> NodeMask;
#elif (LEGION_MAX_NUM_NODES > 64)
    typedef SSEBitMask<LEGION_MAX_NUM_NODES> NodeMask;
#else
    typedef BitMask<LEGION_NODE_MASK_NODE_TYPE,LEGION_MAX_NUM_NODES,
                    LEGION_NODE_MASK_NODE_SHIFT,
                    LEGION_NODE_MASK_NODE_MASK> NodeMask;
#endif
#elif defined(__SSE2__)
#if (LEGION_MAX_NUM_NODES > 128)
    typedef SSETLBitMask<LEGION_MAX_NUM_NODES> NodeMask;
#elif (LEGION_MAX_NUM_NODES > 64)
    typedef SSEBitMask<LEGION_MAX_NUM_NODES> NodeMask;
#else
    typedef BitMask<LEGION_NODE_MASK_NODE_TYPE,LEGION_MAX_NUM_NODES,
                    LEGION_NODE_MASK_NODE_SHIFT,
                    LEGION_NODE_MASK_NODE_MASK> NodeMask;
#endif
#elif defined(__ALTIVEC__)
#if (LEGION_MAX_NUM_NODES > 128)
    typedef PPCTLBitMask<LEGION_MAX_NUM_NODES> NodeMask;
#elif (LEGION_MAX_NUM_NODES > 64)
    typedef PPCBitMask<LEGION_MAX_NUM_NODES> NodeMask;
#else
    typedef BitMask<LEGION_NODE_MASK_NODE_TYPE,LEGION_MAX_NUM_NODES,
                    LEGION_NODE_MASK_NODE_SHIFT,
                    LEGION_NODE_MASK_NODE_MASK> NodeMask;
#endif
#else
#if (LEGION_MAX_NUM_NODES > 64)
    typedef TLBitMask<LEGION_NODE_MASK_NODE_TYPE,LEGION_MAX_NUM_NODES,
                      LEGION_NODE_MASK_NODE_SHIFT,
                      LEGION_NODE_MASK_NODE_MASK> NodeMask;
#else
    typedef BitMask<LEGION_NODE_MASK_NODE_TYPE,LEGION_MAX_NUM_NODES,
                    LEGION_NODE_MASK_NODE_SHIFT,
                    LEGION_NODE_MASK_NODE_MASK> NodeMask;
#endif
#endif
    typedef IntegerSet<AddressSpaceID,NodeMask> NodeSet;

#undef LEGION_NODE_MASK_NODE_SHIFT
#undef LEGION_NODE_MASK_NODE_MASK

// The following macros are used in the ProcessorMask instantiation of BitMask
// If you change one you probably have to change the others too
#define LEGION_PROC_MASK_PROC_TYPE           uint64_t
#define LEGION_PROC_MASK_PROC_SHIFT          6
#define LEGION_PROC_MASK_PROC_MASK           0x3F
#define LEGION_PROC_MASK_PROC_ALL_ONES       0xFFFFFFFFFFFFFFFF

#if defined(__AVX__)
#if (LEGION_MAX_NUM_PROCS > 256)
    typedef AVXTLBitMask<LEGION_MAX_NUM_PROCS> ProcessorMask;
#elif (LEGION_MAX_NUM_PROCS > 128)
    typedef AVXBitMask<LEGION_MAX_NUM_PROCS> ProcessorMask;
#elif (LEGION_MAX_NUM_PROCS > 64)
    typedef SSEBitMask<LEGION_MAX_NUM_PROCS> ProcessorMask;
#else
    typedef BitMask<LEGION_PROC_MASK_PROC_TYPE,LEGION_MAX_NUM_PROCS,
                    LEGION_PROC_MASK_PROC_SHIFT,
                    LEGION_PROC_MASK_PROC_MASK> ProcessorMask;
#endif
#elif defined(__SSE2__)
#if (LEGION_MAX_NUM_PROCS > 128)
    typedef SSETLBitMask<LEGION_MAX_NUM_PROCS> ProcessorMask;
#elif (LEGION_MAX_NUM_PROCS > 64)
    typedef SSEBitMask<LEGION_MAX_NUM_PROCS> ProcessorMask;
#else
    typedef BitMask<LEGION_PROC_MASK_PROC_TYPE,LEGION_MAX_NUM_PROCS,
                    LEGION_PROC_MASK_PROC_SHIFT,
                    LEGION_PROC_MASK_PROC_MASK> ProcessorMask;
#endif
#elif defined(__ALTIVEC__)
#if (LEGION_MAX_NUM_PROCS > 128)
    typedef PPCTLBitMask<LEGION_MAX_NUM_PROCS> ProcessorMask;
#elif (LEGION_MAX_NUM_PROCS > 64)
    typedef PPCBitMask<LEGION_MAX_NUM_PROCS> ProcessorMask;
#else
    typedef BitMask<LEGION_PROC_MASK_PROC_TYPE,LEGION_MAX_NUM_PROCS,
                    LEGION_PROC_MASK_PROC_SHIFT,
                    LEGION_PROC_MASK_PROC_MASK> ProcessorMask;
#endif
#else
#if (LEGION_MAX_NUM_PROCS > 64)
    typedef TLBitMask<LEGION_PROC_MASK_PROC_TYPE,LEGION_MAX_NUM_PROCS,
                      LEGION_PROC_MASK_PROC_SHIFT,
                      LEGION_PROC_MASK_PROC_MASK> ProcessorMask;
#else
    typedef BitMask<LEGION_PROC_MASK_PROC_TYPE,LEGION_MAX_NUM_PROCS,
                    LEGION_PROC_MASK_PROC_SHIFT,
                    LEGION_PROC_MASK_PROC_MASK> ProcessorMask;
#endif
#endif

#undef PROC_SHIFT
#undef PROC_MASK 

    // Legion derived event types
    class LgEvent : public Realm::Event {
    public:
      static const LgEvent NO_LG_EVENT;
    public:
      LgEvent(void) { id = 0; }
      LgEvent(const LgEvent &rhs) { id = rhs.id; }
      explicit LgEvent(const Realm::Event e) { id = e.id; }
    public:
      inline LgEvent& operator=(const LgEvent &rhs)
        { id = rhs.id; return *this; }
    public:
      // Override the wait method so we can have our own implementation
      inline void wait(void) const;
    };

    class PredEvent : public LgEvent {
    public:
      static const PredEvent NO_PRED_EVENT;
    public:
      PredEvent(void) : LgEvent() { } 
      PredEvent(const PredEvent &rhs) { id = rhs.id; }
      explicit PredEvent(const Realm::UserEvent &e) : LgEvent(e) { }
    public:
      inline PredEvent& operator=(const PredEvent &rhs)
        { id = rhs.id; return *this; }
      inline operator Realm::UserEvent() const
        { Realm::UserEvent e; e.id = id; return e; }
    };

    class ApEvent : public LgEvent {
    public:
      static const ApEvent NO_AP_EVENT;
    public:
      ApEvent(void) : LgEvent() { }
      ApEvent(const ApEvent &rhs) { id = rhs.id; }
      explicit ApEvent(const Realm::Event &e) : LgEvent(e) { }
      explicit ApEvent(const PredEvent &e) { id = e.id; }
    public:
      inline ApEvent& operator=(const ApEvent &rhs)
        { id = rhs.id; return *this; }
      inline bool has_triggered_faultignorant(void) const
        { bool poisoned; return has_triggered_faultaware(poisoned); }
    };

    class ApUserEvent : public ApEvent {
    public:
      static const ApUserEvent NO_AP_USER_EVENT;
    public:
      ApUserEvent(void) : ApEvent() { }
      ApUserEvent(const ApUserEvent &rhs) : ApEvent(rhs) { }
      explicit ApUserEvent(const Realm::UserEvent &e) : ApEvent(e) { }
    public:
      inline ApUserEvent& operator=(const ApUserEvent &rhs)
        { id = rhs.id; return *this; }
      inline operator Realm::UserEvent() const
        { Realm::UserEvent e; e.id = id; return e; }
    };

    class ApBarrier : public ApEvent {
    public:
      static const ApBarrier NO_AP_BARRIER;
    public:
      ApBarrier(void) : ApEvent(), timestamp(0) { }
      ApBarrier(const ApBarrier &rhs) 
        : ApEvent(rhs), timestamp(rhs.timestamp) { }
      explicit ApBarrier(const Realm::Barrier &b) 
        : ApEvent(b), timestamp(b.timestamp) { }
    public:
      inline ApBarrier& operator=(const ApBarrier &rhs)
        { id = rhs.id; timestamp = rhs.timestamp; return *this; }
      inline operator Realm::Barrier() const
        { Realm::Barrier b; b.id = id; 
          b.timestamp = timestamp; return b; }
    public:
      Realm::Barrier::timestamp_t timestamp;
    };

    class RtEvent : public LgEvent {
    public:
      static const RtEvent NO_RT_EVENT;
    public:
      RtEvent(void) : LgEvent() { }
      RtEvent(const RtEvent &rhs) { id = rhs.id; }
      explicit RtEvent(const Realm::Event &e) : LgEvent(e) { }
      explicit RtEvent(const PredEvent &e) { id = e.id; }
    public:
      inline RtEvent& operator=(const RtEvent &rhs)
        { id = rhs.id; return *this; }
    };

    class RtUserEvent : public RtEvent {
    public:
      static const RtUserEvent NO_RT_USER_EVENT;
    public:
      RtUserEvent(void) : RtEvent() { }
      RtUserEvent(const RtUserEvent &rhs) : RtEvent(rhs) { }
      explicit RtUserEvent(const Realm::UserEvent &e) : RtEvent(e) { }
    public:
      inline RtUserEvent& operator=(const RtUserEvent &rhs)
        { id = rhs.id; return *this; }
      inline operator Realm::UserEvent() const
        { Realm::UserEvent e; e.id = id; return e; }
    };

    class RtBarrier : public RtEvent {
    public:
      static const RtBarrier NO_RT_BARRIER;
    public:
      RtBarrier(void) : RtEvent(), timestamp(0) { }
      RtBarrier(const RtBarrier &rhs)
        : RtEvent(rhs), timestamp(rhs.timestamp) { }
      explicit RtBarrier(const Realm::Barrier &b)
        : RtEvent(b), timestamp(b.timestamp) { }
    public:
      inline RtBarrier& operator=(const RtBarrier &rhs)
        { id = rhs.id; timestamp = rhs.timestamp; return *this; }
      inline operator Realm::Barrier() const
        { Realm::Barrier b; b.id = id; 
          b.timestamp = timestamp; return b; } 
    public:
      Realm::Barrier::timestamp_t timestamp;
    }; 

    // Local lock for accelerating lock taking
    class LocalLock {
    public:
      inline LocalLock(void) { } 
    public:
      inline LocalLock(const LocalLock &rhs)
      {
        // should never be called
        assert(false);
      }
      inline ~LocalLock(void) { }
    public:
      inline LocalLock& operator=(const LocalLock &rhs)
      {
        // should never be called
        assert(false);
        return *this;
      }
    private:
      // These are only accessible via AutoLock
      friend class AutoLock;
      friend class AutoTryLock;
      inline RtEvent lock(void)   { return RtEvent(wrlock()); }
      inline RtEvent wrlock(void) { return RtEvent(reservation.wrlock()); }
      inline RtEvent rdlock(void) { return RtEvent(reservation.rdlock()); }
      inline bool trylock(void) { return reservation.trylock(); }
      inline bool trywrlock(void) { return reservation.trywrlock(); }
      inline bool tryrdlock(void) { return reservation.tryrdlock(); }
      inline void unlock(void) { reservation.unlock(); }
    private:
      inline void advise_sleep_entry(Realm::UserEvent guard)
        { reservation.advise_sleep_entry(guard); }
      inline void advise_sleep_exit(void)
        { reservation.advise_sleep_exit(); }
    protected:
      Realm::FastReservation reservation;
    };

    /////////////////////////////////////////////////////////////
    // AutoLock 
    /////////////////////////////////////////////////////////////
    // An auto locking class for taking a lock and releasing it when
    // the object goes out of scope
    class AutoLock { 
    public:
      inline AutoLock(LocalLock &r, int mode = 0, bool excl = true)
        : local_lock(r), previous(Internal::local_lock_list), 
          exclusive(excl), held(true)
      {
#ifdef DEBUG_REENTRANT_LOCKS
        if (previous != NULL)
          previous->check_for_reentrant_locks(&local_lock);
#endif
        if (exclusive)
        {
          RtEvent ready = local_lock.wrlock();
          while (ready.exists())
          {
            ready.wait();
            ready = local_lock.wrlock();
          }
        }
        else
        {
          RtEvent ready = local_lock.rdlock();
          while (ready.exists())
          {
            ready.wait();
            ready = local_lock.rdlock();
          }
        }
        Internal::local_lock_list = this;
      }
    protected:
      // Helper constructor for AutoTryLock
      inline AutoLock(int mode, bool excl, LocalLock &r)
        : local_lock(r), previous(Internal::local_lock_list), 
          exclusive(excl), held(false)
      {
#ifdef DEBUG_REENTRANT_LOCKS
        if (previous != NULL)
          previous->check_for_reentrant_locks(&local_lock);
#endif
        Internal::local_lock_list = this;
      }
    public:
      inline AutoLock(const AutoLock &rhs)
        : local_lock(rhs.local_lock), previous(NULL), exclusive(false)
      {
        // should never be called
        assert(false);
      }
      inline ~AutoLock(void)
      {
#ifdef DEBUG_LEGION
        assert(Internal::local_lock_list == this);
#endif
        if (held)
          local_lock.unlock();
        Internal::local_lock_list = previous;
      }
    public:
      inline AutoLock& operator=(const AutoLock &rhs)
      {
        // should never be called
        assert(false);
        return *this;
      }
    public:
      inline void release(void) 
      { 
#ifdef DEBUG_LEGION
        assert(held);
        assert(Internal::local_lock_list == this);
#endif
        local_lock.unlock(); 
        Internal::local_lock_list = previous;
        held = false; 
      }
      inline void reacquire(void)
      {
#ifdef DEBUG_LEGION
        assert(!held);
        assert(Internal::local_lock_list == previous);
#endif
#ifdef DEBUG_REENTRANT_LOCKS
        if (previous != NULL)
          previous->check_for_reentrant_locks(&local_lock);
#endif
        if (exclusive)
        {
          RtEvent ready = local_lock.wrlock();
          while (ready.exists())
          {
            ready.wait();
            ready = local_lock.wrlock();
          }
        }
        else
        {
          RtEvent ready = local_lock.rdlock();
          while (ready.exists())
          {
            ready.wait();
            ready = local_lock.rdlock();
          }
        }
        Internal::local_lock_list = this;
        held = true;
      }
    public:
      inline void advise_sleep_entry(Realm::UserEvent guard) const
      {
        if (held)
          local_lock.advise_sleep_entry(guard);
        if (previous != NULL)
          previous->advise_sleep_entry(guard);
      }
      inline void advise_sleep_exit(void) const
      {
        if (held)
          local_lock.advise_sleep_exit();
        if (previous != NULL)
          previous->advise_sleep_exit();
      }
#ifdef DEBUG_REENTRANT_LOCKS
      inline void check_for_reentrant_locks(LocalLock *to_acquire) const
      {
        assert(to_acquire != &local_lock);
        if (previous != NULL)
          previous->check_for_reentrant_locks(to_acquire);
      }
#endif
    protected:
      LocalLock &local_lock;
      AutoLock *const previous;
      const bool exclusive;
      bool held;
    };

    // AutoTryLock is an extension of AutoLock that supports try lock
    class AutoTryLock : public AutoLock {
    public:
      inline AutoTryLock(LocalLock &r, int mode = 0, bool excl = true)
        : AutoLock(mode, excl, r) 
      {
        if (exclusive)
          ready = local_lock.wrlock();
        else
          ready = local_lock.rdlock();
        held = !ready.exists();
      }
    public:
      // Allow an easy test for whether we got the lock or not
      inline bool has_lock(void) const { return held; }
      inline RtEvent try_next(void) const { return ready; }
    protected:
      RtEvent ready;
    };
    
    // Special method that we need here for waiting on events

    //--------------------------------------------------------------------------
    inline void LgEvent::wait(void) const
    //--------------------------------------------------------------------------
    {
      // Save the context locally
      Internal::TaskContext *local_ctx = Internal::implicit_context; 
      // Save the task provenance information
      UniqueID local_provenance = Internal::implicit_provenance;
      // Check to see if we have any local locks to notify
      if (Internal::local_lock_list != NULL)
      {
        // Make a copy of the local locks here
        AutoLock *local_lock_list_copy = Internal::local_lock_list;
        // Set this back to NULL until we are done waiting
        Internal::local_lock_list = NULL;
        // Make a user event and notify all the thread locks
        const Realm::UserEvent done = Realm::UserEvent::create_user_event();
        local_lock_list_copy->advise_sleep_entry(done);
        // Now we can do the wait
        if (implicit_top_level_task)
          Realm::Event::external_wait();
        else
          Realm::Event::wait();
        // When we wake up, notify that we are done and exited the wait
        local_lock_list_copy->advise_sleep_exit();
        // Trigger the user-event
        done.trigger();
        // Restore our local lock list
#ifdef DEBUG_LEGION
        assert(Internal::local_lock_list == NULL); 
#endif
        Internal::local_lock_list = local_lock_list_copy; 
      }
      else // Just do the normal wait
      {
        if (implicit_top_level_task)
          Realm::Event::external_wait();
        else
          Realm::Event::wait();
      }
      // Write the context back
      Internal::implicit_context = local_ctx;
      // Write the provenance information back
      Internal::implicit_provenance = local_provenance;
    }

#ifdef LEGION_SPY
    // Need a custom version of these for Legion Spy to track instance events
    class CopySrcDstField : public Realm::CopySrcDstField {
    public:
      CopySrcDstField(void) : Realm::CopySrcDstField() { }
      CopySrcDstField(const CopySrcDstField &rhs)
        : Realm::CopySrcDstField(rhs) { inst_event = rhs.inst_event; }
      inline CopySrcDstField& operator=(const CopySrcDstField &rhs)
      { 
        Realm::CopySrcDstField::operator = (rhs); 
        inst_event = rhs.inst_event; 
        return *this; 
      }
    public:
      ApEvent inst_event;
    };
#else
    typedef Realm::CopySrcDstField CopySrcDstField;
#endif

  }; // namespace Internal 
  
  // A class for preventing serialization of Legion objects
  // which cannot be serialized
  template<typename T>
  class Unserializable {
  public:
    inline size_t legion_buffer_size(void);
    inline size_t legion_serialize(void *buffer);
    inline size_t legion_deserialize(const void *buffer);
  };

}; // Legion namespace

// now that we have things like LgEvent defined, we can include accessor.h to
// pick up ptr_t, which is used for compatibility-mode Coloring and friends
#include "legion/accessor.h"

namespace Legion {
  typedef LegionRuntime::Accessor::ByteOffset ByteOffset;

  typedef std::map<Color,ColoredPoints<ptr_t> > Coloring;
  typedef std::map<Color,Domain> DomainColoring;
  typedef std::map<Color,std::set<Domain> > MultiDomainColoring;
  typedef std::map<DomainPoint,ColoredPoints<ptr_t> > PointColoring;
  typedef std::map<DomainPoint,Domain> DomainPointColoring;
  typedef std::map<DomainPoint,std::set<Domain> > MultiDomainPointColoring;
};

#endif // __LEGION_TYPES_H__<|MERGE_RESOLUTION|>--- conflicted
+++ resolved
@@ -754,15 +754,12 @@
       SEND_LIBRARY_PROJECTION_RESPONSE,
       SEND_LIBRARY_TASK_REQUEST,
       SEND_LIBRARY_TASK_RESPONSE,
-<<<<<<< HEAD
-      SEND_REMOTE_OP_REPORT_UNINIT,
-      SEND_REMOTE_OP_PROFILING_COUNT_UPDATE,
-=======
       SEND_LIBRARY_REDOP_REQUEST,
       SEND_LIBRARY_REDOP_RESPONSE,
       SEND_LIBRARY_SERDEZ_REQUEST,
       SEND_LIBRARY_SERDEZ_RESPONSE,
->>>>>>> 9019b2f6
+      SEND_REMOTE_OP_REPORT_UNINIT,
+      SEND_REMOTE_OP_PROFILING_COUNT_UPDATE,
       SEND_SHUTDOWN_NOTIFICATION,
       SEND_SHUTDOWN_RESPONSE,
       LAST_SEND_KIND, // This one must be last
@@ -912,15 +909,12 @@
         "Send Library Projection Response",                           \
         "Send Library Task Request",                                  \
         "Send Library Task Response",                                 \
-<<<<<<< HEAD
-        "Remote Op Report Uninitialized",                             \
-        "Remote Op Profiling Count Update",                           \
-=======
         "Send Library Redop Request",                                 \
         "Send Library Redop Response",                                \
         "Send Library Serdez Request",                                \
         "Send Library Serdez Response",                               \
->>>>>>> 9019b2f6
+        "Remote Op Report Uninitialized",                             \
+        "Remote Op Profiling Count Update",                           \
         "Send Shutdown Notification",                                 \
         "Send Shutdown Response",                                     \
       };
