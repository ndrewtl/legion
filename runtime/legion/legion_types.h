--- conflicted
+++ resolved
@@ -587,27 +587,6 @@
     };
 
     enum VirtualChannelKind {
-<<<<<<< HEAD
-      DEFAULT_VIRTUAL_CHANNEL = 0,
-      INDEX_SPACE_VIRTUAL_CHANNEL = 1,
-      FIELD_SPACE_VIRTUAL_CHANNEL = 2,
-      LOGICAL_TREE_VIRTUAL_CHANNEL = 3,
-      MAPPER_VIRTUAL_CHANNEL = 4,
-      SEMANTIC_INFO_VIRTUAL_CHANNEL = 5,
-      LAYOUT_CONSTRAINT_VIRTUAL_CHANNEL = 6,
-      CONTEXT_VIRTUAL_CHANNEL = 7,
-      MANAGER_VIRTUAL_CHANNEL = 8,
-      VIEW_VIRTUAL_CHANNEL = 9,
-      UPDATE_VIRTUAL_CHANNEL = 10,
-      VARIANT_VIRTUAL_CHANNEL = 11,
-      VERSION_VIRTUAL_CHANNEL = 12,
-      ANALYSIS_VIRTUAL_CHANNEL = 13,
-      FUTURE_VIRTUAL_CHANNEL = 14,
-      REFERENCE_VIRTUAL_CHANNEL = 15,
-      EXPRESSION_VIRTUAL_CHANNEL = 16,
-      COLLECTIVE_VIRTUAL_CHANNEL = 17,
-      MAX_NUM_VIRTUAL_CHANNELS = 18, // this one must be last
-=======
       // The default virtual channel is unordered
       DEFAULT_VIRTUAL_CHANNEL = 0, 
       // All the rest of these are ordered channels
@@ -622,7 +601,6 @@
       LAYOUT_CONSTRAINT_VIRTUAL_CHANNEL = 9,
       EXPRESSION_VIRTUAL_CHANNEL = 10,
       MAX_NUM_VIRTUAL_CHANNELS = 11, // this one must be last
->>>>>>> d0f7897b
     };
 
     enum MessageKind {
