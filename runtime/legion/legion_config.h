--- conflicted
+++ resolved
@@ -607,14 +607,9 @@
   LEGION_WARNING_VARIANT_TASK_NOT_MARKED = 1087,
   LEGION_WARNING_MAPPER_REQUESTED_POST = 1088,
   LEGION_WARNING_IGNORING_RELEASE_REQUEST = 1089,
-<<<<<<< HEAD
   LEGION_WARNING_DYNAMIC_SHARDING_REG = 1090,
   LEGION_WARNING_PRUNE_DEPTH_EXCEEDED = 1091,
-  
-=======
-  LEGION_WARNING_PRUNE_DEPTH_EXCEEDED = 1090,
-  LEGION_WARNING_GENERIC_ACCESSOR = 1091, 
->>>>>>> 6e188d83
+  LEGION_WARNING_GENERIC_ACCESSOR = 1092, 
   
   
   LEGION_FATAL_MUST_EPOCH_NOADDRESS = 2000,
