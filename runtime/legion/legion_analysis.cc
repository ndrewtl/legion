--- conflicted
+++ resolved
@@ -7529,14 +7529,9 @@
         const FieldMask request_mask(LEGION_FIELD_MASK_FIELD_ALL_ONES);
         const RegionUsage usage(READ_WRITE, EXCLUSIVE, 0/*redop*/);
         request_valid_copy(NULL/*op*/, request_mask, usage,
-<<<<<<< HEAD
                            preconditions, preconditions,
                            runtime->address_space, false/*runtime relaxed*/);
-        RefinementTaskArgs args(this);
-=======
-                           preconditions, preconditions,runtime->address_space);
         RefinementTaskArgs args(this, false/*needs remote updates*/);
->>>>>>> af882fe0
         if (!preconditions.empty())
         {
           const RtEvent wait_for = Runtime::merge_events(preconditions);
