/* Copyright 2018 Stanford University, NVIDIA Corporation
 *
 * Licensed under the Apache License, Version 2.0 (the "License");
 * you may not use this file except in compliance with the License.
 * You may obtain a copy of the License at
 *
 *     http://www.apache.org/licenses/LICENSE-2.0
 *
 * Unless required by applicable law or agreed to in writing, software
 * distributed under the License is distributed on an "AS IS" BASIS,
 * WITHOUT WARRANTIES OR CONDITIONS OF ANY KIND, either express or implied.
 * See the License for the specific language governing permissions and
 * limitations under the License.
 */

#ifndef __LEGION_CONTEXT_H__
#define __LEGION_CONTEXT_H__

#include "legion.h"
#include "legion/legion_tasks.h"
#include "legion/legion_mapping.h"
#include "legion/legion_instances.h"
#include "legion/legion_allocation.h"

namespace Legion {
  namespace Internal {
   
    /**
     * \class TaskContext
     * The base class for all task contexts which 
     * provide all the methods for handling the 
     * execution of a task at runtime.
     */
    class TaskContext : public ContextInterface, 
                        public ResourceTracker, public Collectable {
    public:
      class AutoRuntimeCall {
      public:
        AutoRuntimeCall(TaskContext *c) : ctx(c) { ctx->begin_runtime_call(); }
        ~AutoRuntimeCall(void) { ctx->end_runtime_call(); }
      public:
        TaskContext *const ctx;
      };
    public:
      TaskContext(Runtime *runtime, TaskOp *owner,
                  const std::vector<RegionRequirement> &reqs);
      TaskContext(const TaskContext &rhs);
      virtual ~TaskContext(void);
    public:
      TaskContext& operator=(const TaskContext &rhs);
    public:
      // This is used enough that we want it inlined
      inline Processor get_executing_processor(void) const
        { return executing_processor; }
      inline void set_executing_processor(Processor p)
        { executing_processor = p; }
      inline unsigned get_tunable_index(void)
        { return total_tunable_count++; }
      inline UniqueID get_unique_id(void) const 
        { return get_context_uid(); }
      inline const char* get_task_name(void)
        { return get_task()->get_task_name(); }
      inline const std::vector<PhysicalRegion>& get_physical_regions(void) const
        { return physical_regions; }
      inline bool has_created_requirements(void) const
        { return !created_requirements.empty(); }
      inline TaskOp* get_owner_task(void) const { return owner_task; }
      inline bool is_priority_mutable(void) const { return mutable_priority; }
    public:
      // Interface for task contexts
      virtual RegionTreeContext get_context(void) const = 0;
      virtual ContextID get_context_id(void) const = 0;
      virtual UniqueID get_context_uid(void) const;
      virtual int get_depth(void) const;
      virtual Task* get_task(void); 
      virtual TaskContext* find_parent_context(void);
      virtual void pack_remote_context(Serializer &rez, 
                                       AddressSpaceID target) = 0;
      virtual bool attempt_children_complete(void) = 0;
      virtual bool attempt_children_commit(void) = 0;
      virtual void inline_child_task(TaskOp *child) = 0;
      virtual VariantImpl* select_inline_variant(TaskOp *child) const = 0;
      virtual bool is_leaf_context(void) const;
      virtual bool is_inner_context(void) const;
    public:
      // Interface to operations performed by a context
      virtual IndexSpace create_index_space(RegionTreeForest *forest,
                                            const void *realm_is, 
                                            TypeTag type_tag) = 0;
      virtual IndexSpace union_index_spaces(RegionTreeForest *forest,
                           const std::vector<IndexSpace> &spaces) = 0;
      virtual IndexSpace intersect_index_spaces(RegionTreeForest *forest,
                           const std::vector<IndexSpace> &spaces) = 0;
      virtual IndexSpace subtract_index_spaces(RegionTreeForest *forest,
                           IndexSpace left, IndexSpace right) = 0;
      virtual void destroy_index_space(IndexSpace handle) = 0;
      virtual void destroy_index_partition(IndexPartition handle) = 0;
      virtual IndexPartition create_equal_partition(RegionTreeForest *forest,
                                            IndexSpace parent,
                                            IndexSpace color_space,
                                            size_t granularity,
                                            Color color) = 0;
      virtual IndexPartition create_partition_by_union(RegionTreeForest *forest,
                                            IndexSpace parent,
                                            IndexPartition handle1,
                                            IndexPartition handle2,
                                            IndexSpace color_space,
                                            PartitionKind kind,
                                            Color color) = 0;
      virtual IndexPartition create_partition_by_intersection(
                                            RegionTreeForest *forest,
                                            IndexSpace parent,
                                            IndexPartition handle1,
                                            IndexPartition handle2,
                                            IndexSpace color_space,
                                            PartitionKind kind,
                                            Color color) = 0;
      virtual IndexPartition create_partition_by_difference(
                                            RegionTreeForest *forest,
                                            IndexSpace parent,
                                            IndexPartition handle1,
                                            IndexPartition handle2,
                                            IndexSpace color_space,
                                            PartitionKind kind,
                                            Color color) = 0;
      virtual Color create_cross_product_partitions(
                                            RegionTreeForest *forest,
                                            IndexPartition handle1,
                                            IndexPartition handle2,
                              std::map<IndexSpace,IndexPartition> &handles,
                                            PartitionKind kind,
                                            Color color) = 0;
      virtual void create_association(      LogicalRegion domain,
                                            LogicalRegion domain_parent,
                                            FieldID domain_fid,
                                            IndexSpace range,
                                            MapperID id, MappingTagID tag) = 0;
      virtual IndexPartition create_restricted_partition(
                                            RegionTreeForest *forest,
                                            IndexSpace parent,
                                            IndexSpace color_space,
                                            const void *transform,
                                            size_t transform_size,
                                            const void *extent,
                                            size_t extent_size,
                                            PartitionKind part_kind,
                                            Color color) = 0;
      virtual IndexPartition create_partition_by_field(
                                            RegionTreeForest *forest,
                                            LogicalRegion handle,
                                            LogicalRegion parent_priv,
                                            FieldID fid,
                                            IndexSpace color_space,
                                            Color color,
                                            MapperID id, MappingTagID tag) = 0;
      virtual IndexPartition create_partition_by_image(
                                            RegionTreeForest *forest,
                                            IndexSpace handle,
                                            LogicalPartition projection,
                                            LogicalRegion parent,
                                            FieldID fid,
                                            IndexSpace color_space,
                                            PartitionKind part_kind,
                                            Color color,
                                            MapperID id, MappingTagID tag) = 0;
      virtual IndexPartition create_partition_by_image_range(
                                            RegionTreeForest *forest,
                                            IndexSpace handle,
                                            LogicalPartition projection,
                                            LogicalRegion parent,
                                            FieldID fid,
                                            IndexSpace color_space,
                                            PartitionKind part_kind,
                                            Color color,
                                            MapperID id, MappingTagID tag) = 0;
      virtual IndexPartition create_partition_by_preimage(
                                            RegionTreeForest *forest,
                                            IndexPartition projection,
                                            LogicalRegion handle,
                                            LogicalRegion parent,
                                            FieldID fid,
                                            IndexSpace color_space,
                                            PartitionKind part_kind,
                                            Color color,
                                            MapperID id, MappingTagID tag) = 0;
      virtual IndexPartition create_partition_by_preimage_range(
                                            RegionTreeForest *forest,
                                            IndexPartition projection,
                                            LogicalRegion handle,
                                            LogicalRegion parent,
                                            FieldID fid,
                                            IndexSpace color_space,
                                            PartitionKind part_kind,
                                            Color color,
                                            MapperID id, MappingTagID tag) = 0;
      virtual IndexPartition create_pending_partition(
                                            RegionTreeForest *forest,
                                            IndexSpace parent,
                                            IndexSpace color_space,
                                            PartitionKind part_kind,
                                            Color color) = 0;
      virtual IndexSpace create_index_space_union(
                                            RegionTreeForest *forest,
                                            IndexPartition parent,
                                            const void *realm_color,
                                            TypeTag type_tag,
                                const std::vector<IndexSpace> &handles) = 0;
      virtual IndexSpace create_index_space_union(
                                            RegionTreeForest *forest,
                                            IndexPartition parent,
                                            const void *realm_color,
                                            TypeTag type_tag,
                                            IndexPartition handle) = 0;
      virtual IndexSpace create_index_space_intersection(
                                            RegionTreeForest *forest,
                                            IndexPartition parent,
                                            const void *realm_color,
                                            TypeTag type_tag,
                                const std::vector<IndexSpace> &handles) = 0;
      virtual IndexSpace create_index_space_intersection(
                                            RegionTreeForest *forest,
                                            IndexPartition parent,
                                            const void *realm_color,
                                            TypeTag type_tag,
                                            IndexPartition handle) = 0;
      virtual IndexSpace create_index_space_difference(
                                            RegionTreeForest *forest,
                                            IndexPartition parent,
                                            const void *realm_color,
                                            TypeTag type_tag,
                                            IndexSpace initial,
                                const std::vector<IndexSpace> &handles) = 0;
      virtual FieldSpace create_field_space(RegionTreeForest *forest) = 0;
      virtual void destroy_field_space(FieldSpace handle) = 0;
      virtual FieldID allocate_field(RegionTreeForest *forest,
                                     FieldSpace space, size_t field_size,
                                     FieldID fid, bool local,
                                     CustomSerdezID serdez_id) = 0;
      virtual void free_field(FieldSpace space, FieldID fid) = 0;
      virtual void allocate_fields(RegionTreeForest *forest,
                                   FieldSpace space,
                                   const std::vector<size_t> &sizes,
                                   std::vector<FieldID> &resuling_fields,
                                   bool local, CustomSerdezID serdez_id) = 0;
      virtual void free_fields(FieldSpace space, 
                               const std::set<FieldID> &to_free) = 0; 
      virtual LogicalRegion create_logical_region(RegionTreeForest *forest,
                                            IndexSpace index_space,
                                            FieldSpace field_space) = 0;
      virtual void destroy_logical_region(LogicalRegion handle) = 0;
      virtual void destroy_logical_partition(LogicalPartition handle) = 0;
      virtual FieldAllocator create_field_allocator(Legion::Runtime *external,
                                                    FieldSpace handle) = 0;
    public:
      virtual Future execute_task(const TaskLauncher &launcher) = 0;
      virtual FutureMap execute_index_space(
                                         const IndexTaskLauncher &launcher) = 0;
      virtual Future execute_index_space(const IndexTaskLauncher &launcher,
                                         ReductionOpID redop) = 0; 
      virtual PhysicalRegion map_region(const InlineLauncher &launcher) = 0;
      virtual void remap_region(PhysicalRegion region) = 0;
      virtual void unmap_region(PhysicalRegion region) = 0;
      virtual void fill_fields(const FillLauncher &launcher) = 0;
      virtual void fill_fields(const IndexFillLauncher &launcher) = 0;
      virtual void issue_copy(const CopyLauncher &launcher) = 0;
      virtual void issue_copy(const IndexCopyLauncher &launcher) = 0;
      virtual void issue_acquire(const AcquireLauncher &launcher) = 0;
      virtual void issue_release(const ReleaseLauncher &launcher) = 0;
      virtual PhysicalRegion attach_resource(
                                  const AttachLauncher &launcher) = 0;
      virtual Future detach_resource(PhysicalRegion region) = 0;
      virtual FutureMap execute_must_epoch(
                                 const MustEpochLauncher &launcher) = 0;
      virtual Future issue_timing_measurement(
                                    const TimingLauncher &launcher) = 0;
      virtual void issue_mapping_fence(void) = 0;
      virtual void issue_execution_fence(void) = 0;
      virtual void complete_frame(void) = 0;
      virtual Predicate create_predicate(const Future &f) = 0;
      virtual Predicate predicate_not(const Predicate &p) = 0;
      virtual Predicate create_predicate(const PredicateLauncher &launcher) = 0;
      virtual Future get_predicate_future(const Predicate &p) = 0;
    public:
      // The following set of operations correspond directly
      // to the complete_mapping, complete_operation, and
      // commit_operations performed by an operation.  Every
      // one of those calls invokes the corresponding one of
      // these calls to notify the parent context.
      virtual unsigned register_new_child_operation(Operation *op,
               const std::vector<StaticDependence> *dependences) = 0;
      virtual unsigned register_new_close_operation(CloseOp *op) = 0;
      virtual void add_to_prepipeline_queue(Operation *op) = 0;
      virtual void add_to_dependence_queue(Operation *op) = 0;
      virtual void add_to_post_task_queue(TaskContext *ctx, RtEvent wait_on,
          const void *result, size_t size, PhysicalInstance instance) = 0;
      virtual void register_child_executed(Operation *op) = 0;
      virtual void register_child_complete(Operation *op) = 0;
      virtual void register_child_commit(Operation *op) = 0; 
      virtual void unregister_child_operation(Operation *op) = 0;
      virtual ApEvent register_fence_dependence(Operation *op) = 0;
    public:
      virtual RtEvent get_current_mapping_fence_event(void) = 0;
      virtual ApEvent perform_fence_analysis(FenceOp *op, 
                                             bool mapping, bool execution) = 0;
      virtual void update_current_fence(FenceOp *op, 
                                        bool mapping, bool execution) = 0;
    public:
      virtual void begin_trace(TraceID tid, bool logical_only) = 0;
      virtual void end_trace(TraceID tid) = 0;
      virtual void begin_static_trace(
                                     const std::set<RegionTreeID> *managed) = 0;
      virtual void end_static_trace(void) = 0;
      virtual void record_previous_trace(LegionTrace *trace) = 0;
      virtual void invalidate_trace_cache(LegionTrace *trace) = 0;
      virtual void invalidate_current_template(void) = 0;
    public:
      virtual void issue_frame(FrameOp *frame, ApEvent frame_termination) = 0;
      virtual void perform_frame_issue(FrameOp *frame, 
                                       ApEvent frame_termination) = 0;
      virtual void finish_frame(ApEvent frame_termination) = 0;
    public:
      virtual void increment_outstanding(void) = 0;
      virtual void decrement_outstanding(void) = 0;
      virtual void increment_pending(void) = 0;
      virtual RtEvent decrement_pending(TaskOp *child) = 0;
      virtual RtEvent decrement_pending(bool need_deferral) = 0;
      virtual void increment_frame(void) = 0;
      virtual void decrement_frame(void) = 0;
    public:
      virtual InnerContext* find_parent_logical_context(unsigned index) = 0;
      virtual InnerContext* find_parent_physical_context(unsigned index,
                                          LogicalRegion *handle = NULL) = 0;
      // No-op for most contexts except remote ones
      virtual void record_using_physical_context(LogicalRegion handle) { }
      virtual void find_parent_version_info(unsigned index, unsigned depth, 
                const FieldMask &version_mask, InnerContext *context,
                VersionInfo &version_info, std::set<RtEvent> &ready_events) = 0;
      // Override by RemoteTask and TopLevelTask
      virtual InnerContext* find_outermost_local_context(
                          InnerContext *previous = NULL) = 0;
      virtual InnerContext* find_top_context(void) = 0;
    public:
      virtual void initialize_region_tree_contexts(
          const std::vector<RegionRequirement> &clone_requirements,
          const std::vector<ApUserEvent> &unmap_events,
          std::set<ApEvent> &preconditions,
          std::set<RtEvent> &applied_events) = 0;
      virtual void invalidate_region_tree_contexts(void) = 0;
      virtual void send_back_created_state(AddressSpaceID target) = 0;
    public:
      virtual InstanceView* create_instance_top_view(PhysicalManager *manager,
                             AddressSpaceID source, RtEvent *ready = NULL) = 0;
    public:
      virtual const std::vector<PhysicalRegion>& begin_task(
                                                   Legion::Runtime *&runtime);
      virtual void end_task(const void *res, size_t res_size, bool owned,
                    PhysicalInstance inst = PhysicalInstance::NO_INST) = 0;
      virtual void post_end_task(const void *res, 
                                 size_t res_size, bool owned) = 0;
      void begin_misspeculation(void);
      void end_misspeculation(const void *res, size_t res_size);
    public:
      virtual void add_acquisition(AcquireOp *op, 
                                   const RegionRequirement &req) = 0;
      virtual void remove_acquisition(ReleaseOp *op, 
                                      const RegionRequirement &req) = 0;
      virtual void add_restriction(AttachOp *op, InstanceManager *instance,
                                   const RegionRequirement &req) = 0;
      virtual void remove_restriction(DetachOp *op, 
                                      const RegionRequirement &req) = 0;
      virtual void release_restrictions(void) = 0;
      virtual bool has_restrictions(void) const = 0; 
      virtual void perform_restricted_analysis(const RegionRequirement &req, 
                                               RestrictInfo &restrict_info) = 0;
    public:
      virtual void record_dynamic_collective_contribution(DynamicCollective dc,
                                                          const Future &f) = 0;
      virtual void find_collective_contributions(DynamicCollective dc,
                                             std::vector<Future> &futures) = 0;
    public:
      virtual TaskPriority get_current_priority(void) const = 0;
      virtual void set_current_priority(TaskPriority priority) = 0;
    public:
      PhysicalRegion get_physical_region(unsigned idx);
      void get_physical_references(unsigned idx, InstanceSet &refs);
    public:
      void add_created_region(LogicalRegion handle);
      // for logging created region requirements
      void log_created_requirements(void);
    public: // Privilege tracker methods
      virtual void register_region_creations(
                          const std::set<LogicalRegion> &regions);
      virtual void register_region_deletions(
                          const std::set<LogicalRegion> &regions);
    public:
      virtual void register_field_creations(
            const std::map<std::pair<FieldSpace,FieldID>,bool> &fields);
      virtual void register_field_deletions(
                const std::set<std::pair<FieldSpace,FieldID> > &fields);
    public:
      virtual void register_field_space_creations(
                          const std::set<FieldSpace> &spaces);
      virtual void register_field_space_deletions(
                          const std::set<FieldSpace> &spaces);
    public:
      virtual void register_index_space_creations(
                          const std::set<IndexSpace> &spaces);
      virtual void register_index_space_deletions(
                          const std::set<IndexSpace> &spaces);
    public:
      virtual void register_index_partition_creations(
                          const std::set<IndexPartition> &parts);
      virtual void register_index_partition_deletions(
                          const std::set<IndexPartition> &parts);
    public:
      void register_region_creation(LogicalRegion handle);
      void register_region_deletion(LogicalRegion handle);
    public:
      void register_field_creation(FieldSpace space, FieldID fid, bool local);
      void register_field_creations(FieldSpace space, bool local,
                                    const std::vector<FieldID> &fields);
      void register_field_deletions(FieldSpace space,
                                    const std::set<FieldID> &to_free);
    public:
      void register_field_space_creation(FieldSpace space);
      void register_field_space_deletion(FieldSpace space);
    public:
      bool has_created_index_space(IndexSpace space) const;
      void register_index_space_creation(IndexSpace space);
      void register_index_space_deletion(IndexSpace space);
    public:
      void register_index_partition_creation(IndexPartition handle);
      void register_index_partition_deletion(IndexPartition handle);
    public:
      bool was_created_requirement_deleted(const RegionRequirement &req) const;
    public:
      void destroy_user_lock(Reservation r);
      void destroy_user_barrier(ApBarrier b);
    public:
      void analyze_destroy_fields(FieldSpace handle,
                                  const std::set<FieldID> &to_delete,
                                  std::vector<RegionRequirement> &delete_reqs,
                                  std::vector<unsigned> &parent_req_indexes);
      void analyze_destroy_logical_region(LogicalRegion handle, 
                                  std::vector<RegionRequirement> &delete_reqs,
                                  std::vector<unsigned> &parent_req_indexes);
      void analyze_destroy_logical_partition(LogicalPartition handle,
                                  std::vector<RegionRequirement> &delete_reqs,
                                  std::vector<unsigned> &parent_req_indexes);
    public:
      int has_conflicting_regions(MapOp *map, bool &parent_conflict,
                                  bool &inline_conflict);
      int has_conflicting_regions(AttachOp *attach, bool &parent_conflict,
                                  bool &inline_conflict);
      int has_conflicting_internal(const RegionRequirement &req, 
                                   bool &parent_conflict,
                                   bool &inline_conflict);
      void find_conflicting_regions(TaskOp *task,
                                    std::vector<PhysicalRegion> &conflicting);
      void find_conflicting_regions(CopyOp *copy,
                                    std::vector<PhysicalRegion> &conflicting);
      void find_conflicting_regions(AcquireOp *acquire,
                                    std::vector<PhysicalRegion> &conflicting);
      void find_conflicting_regions(ReleaseOp *release,
                                    std::vector<PhysicalRegion> &conflicting);
      void find_conflicting_regions(DependentPartitionOp *partition,
                                    std::vector<PhysicalRegion> &conflicting);
      void find_conflicting_internal(const RegionRequirement &req,
                                    std::vector<PhysicalRegion> &conflicting);
      void find_conflicting_regions(FillOp *fill,
                                    std::vector<PhysicalRegion> &conflicting);
      bool check_region_dependence(RegionTreeID tid, IndexSpace space,
                                  const RegionRequirement &our_req,
                                  const RegionUsage &our_usage,
                                  const RegionRequirement &req);
      void register_inline_mapped_region(PhysicalRegion &region);
      void unregister_inline_mapped_region(PhysicalRegion &region);
    public:
      bool safe_cast(RegionTreeForest *forest, IndexSpace handle, 
                     const void *realm_point, TypeTag type_tag);
      bool is_region_mapped(unsigned idx);
      void clone_requirement(unsigned idx, RegionRequirement &target);
      int find_parent_region_req(const RegionRequirement &req, 
                                 bool check_privilege = true);
      unsigned find_parent_region(unsigned idx, TaskOp *task);
      unsigned find_parent_index_region(unsigned idx, TaskOp *task);
      PrivilegeMode find_parent_privilege_mode(unsigned idx);
      LegionErrorType check_privilege(const IndexSpaceRequirement &req) const;
      LegionErrorType check_privilege(const RegionRequirement &req, 
                                      FieldID &bad_field, int &bad_index, 
                                      bool skip_privileges = false) const; 
      LogicalRegion find_logical_region(unsigned index);
    protected:
      LegionErrorType check_privilege_internal(const RegionRequirement &req,
                                      const RegionRequirement &parent_req,
                                      std::set<FieldID>& privilege_fields,
                                      FieldID &bad_field, int local, int &bad,
                                      bool skip_privileges) const;
    public:
      void add_physical_region(const RegionRequirement &req, bool mapped,
          MapperID mid, MappingTagID tag, ApUserEvent unmap_event,
          bool virtual_mapped, const InstanceSet &physical_instances);
      void initialize_overhead_tracker(void);
      void unmap_all_regions(void); 
      inline void begin_runtime_call(void);
      inline void end_runtime_call(void);
      inline void begin_task_wait(bool from_runtime);
      inline void end_task_wait(void); 
      void remap_unmapped_regions(LegionTrace *current_trace,
                           const std::vector<PhysicalRegion> &unmapped_regions);
    public:
      void* get_local_task_variable(LocalVariableID id);
      void set_local_task_variable(LocalVariableID id, const void *value,
                                   void (*destructor)(void*));
    public:
      Runtime *const runtime;
      TaskOp *const owner_task;
      const std::vector<RegionRequirement> &regions;
    protected:
      // For profiling information
      friend class SingleTask;
    protected:
      mutable LocalLock                         privilege_lock;
      // Application tasks can manipulate these next two data
      // structures by creating regions and fields, make sure you are
      // holding the operation lock when you are accessing them
      std::deque<RegionRequirement>             created_requirements;
      // Track whether the created region requirements have
      // privileges to be returned or not
      std::vector<bool>                         returnable_privileges;
    protected:
      // These next two data structure don't need a lock becaue
      // they are only mutated by the application task 
      std::vector<PhysicalRegion>               physical_regions;
      // Keep track of inline mapping regions for this task
      // so we can see when there are conflicts
      LegionList<PhysicalRegion,TASK_INLINE_REGION_ALLOC>::tracked
                                                inline_regions; 
    protected:
      Processor                             executing_processor;
      unsigned                              total_tunable_count;
    protected:
      Mapping::ProfilingMeasurements::RuntimeOverhead *overhead_tracker;
      long long                                previous_profiling_time;
    protected:
      // Resources that can build up over a task's lifetime
      LegionDeque<Reservation,TASK_RESERVATION_ALLOC>::tracked context_locks;
      LegionDeque<ApBarrier,TASK_BARRIER_ALLOC>::tracked context_barriers;
    protected:
      std::map<LocalVariableID,
               std::pair<void*,void (*)(void*)> > task_local_variables;
    protected:
      // Cache for accelerating safe casts
      std::map<IndexSpace,IndexSpaceNode*> safe_cast_spaces;
    protected:
      RtEvent pending_done;
      bool task_executed;
      bool has_inline_accessor;
      bool mutable_priority;
    protected: 
      bool children_complete_invoked;
      bool children_commit_invoked;
#ifdef LEGION_SPY
    public:
      RtEvent update_previous_mapped_event(RtEvent next);
    protected:
      UniqueID current_fence_uid;
      RtEvent previous_mapped_event;
#endif
    };

    class InnerContext : public TaskContext {
    public:
      // Prepipeline stages need to hold a reference since the
      // logical analysis could clean the context up before it runs
      struct PrepipelineArgs : public LgTaskArgs<PrepipelineArgs> {
      public:
        static const LgTaskID TASK_ID = LG_PRE_PIPELINE_ID;
      public:
        PrepipelineArgs(Operation *op, InnerContext *ctx)
          : LgTaskArgs<PrepipelineArgs>(op->get_unique_op_id()),
            context(ctx) { ctx->add_reference(); }
      public:
        InnerContext *const context;
      };
      struct DependenceArgs : public LgTaskArgs<DependenceArgs> {
      public:
        static const LgTaskID TASK_ID = LG_TRIGGER_DEPENDENCE_ID;
      public:
        DependenceArgs(Operation *op, InnerContext *ctx)
          : LgTaskArgs<DependenceArgs>(op->get_unique_op_id()), 
            context(ctx) { }
      public:
        InnerContext *const context;
      };
      struct PostEndArgs : public LgTaskArgs<PostEndArgs> {
      public:
        static const LgTaskID TASK_ID = LG_POST_END_ID;
      public:
        PostEndArgs(TaskOp *owner, InnerContext *ctx)
          : LgTaskArgs<PostEndArgs>(owner->get_unique_op_id()),
            proxy_this(ctx) { }
      public:
        InnerContext *const proxy_this;
      };
      struct PostTaskArgs {
      public:
        PostTaskArgs(TaskContext *ctx, const void *r, size_t s, 
                     PhysicalInstance i, RtEvent w)
          : context(ctx), result(r), size(s), instance(i), wait_on(w) { }
      public:
        TaskContext *context;
        const void *result;
        size_t size;
        PhysicalInstance instance;
        RtEvent wait_on;
      };
      struct PostDecrementArgs : public LgTaskArgs<PostDecrementArgs> {
      public:
        static const LgTaskID TASK_ID = LG_POST_DECREMENT_TASK_ID;
      public:
        InnerContext *parent_ctx;
      };
      struct IssueFrameArgs : public LgTaskArgs<IssueFrameArgs> {
      public:
        static const LgTaskID TASK_ID = LG_ISSUE_FRAME_TASK_ID;
      public:
        IssueFrameArgs(TaskOp *owner, InnerContext *ctx,
                       FrameOp *f, ApEvent term)
          : LgTaskArgs<IssueFrameArgs>(owner->get_unique_op_id()),
            parent_ctx(ctx), frame(f), frame_termination(term) { }
      public:
        InnerContext *const parent_ctx;
        FrameOp *const frame;
        const ApEvent frame_termination;
      };
      struct RemoteCreateViewArgs : public LgTaskArgs<RemoteCreateViewArgs> {
      public:
        static const LgTaskID TASK_ID = LG_REMOTE_VIEW_CREATION_TASK_ID;
      public:
        InnerContext *proxy_this;
        PhysicalManager *manager;
        InstanceView **target;
        RtUserEvent to_trigger;
        AddressSpaceID source;
      };
      struct LocalFieldInfo {
      public:
        LocalFieldInfo(void)
          : fid(0), size(0), serdez(0), index(0), ancestor(false) { }
        LocalFieldInfo(FieldID f, size_t s, CustomSerdezID z, 
                       unsigned idx, bool a)
          : fid(f), size(s), serdez(z), index(idx), ancestor(a) { }
      public:
        FieldID fid;
        size_t size;
        CustomSerdezID serdez;
        unsigned index;
        bool ancestor;
      };
    public:
      InnerContext(Runtime *runtime, TaskOp *owner, bool full_inner,
                   const std::vector<RegionRequirement> &reqs,
                   const std::vector<unsigned> &parent_indexes,
                   const std::vector<bool> &virt_mapped,
                   UniqueID context_uid, bool remote = false);
      InnerContext(const InnerContext &rhs);
      virtual ~InnerContext(void);
    public:
      InnerContext& operator=(const InnerContext &rhs);
    public:
      void print_children(void);
      void perform_window_wait(void);
    public:
      // Interface for task contexts
      virtual RegionTreeContext get_context(void) const;
      virtual ContextID get_context_id(void) const;
      virtual UniqueID get_context_uid(void) const;
      virtual int get_depth(void) const;
      virtual bool is_inner_context(void) const;
      virtual void pack_remote_context(Serializer &rez, AddressSpaceID target);
      virtual void unpack_remote_context(Deserializer &derez,
                                         std::set<RtEvent> &preconditions);
      virtual AddressSpaceID get_version_owner(RegionTreeNode *node,
                                               AddressSpaceID source);
      void notify_region_tree_node_deletion(RegionTreeNode *node);
      virtual bool attempt_children_complete(void);
      virtual bool attempt_children_commit(void);
      virtual void inline_child_task(TaskOp *child);
      virtual VariantImpl* select_inline_variant(TaskOp *child) const;
    public:
      // Interface to operations performed by a context
      virtual IndexSpace create_index_space(RegionTreeForest *forest,
                                            const void *realm_is, 
                                            TypeTag type_tag);
      virtual IndexSpace union_index_spaces(RegionTreeForest *forest,
                           const std::vector<IndexSpace> &spaces);
      virtual IndexSpace intersect_index_spaces(RegionTreeForest *forest,
                           const std::vector<IndexSpace> &spaces);
      virtual IndexSpace subtract_index_spaces(RegionTreeForest *forest,
                           IndexSpace left, IndexSpace right);
      virtual void destroy_index_space(IndexSpace handle);
      virtual void destroy_index_partition(IndexPartition handle);
      virtual IndexPartition create_equal_partition(RegionTreeForest *forest,
                                            IndexSpace parent,
                                            IndexSpace color_space,
                                            size_t granularity,
                                            Color color);
      virtual IndexPartition create_partition_by_union(RegionTreeForest *forest,
                                            IndexSpace parent,
                                            IndexPartition handle1,
                                            IndexPartition handle2,
                                            IndexSpace color_space,
                                            PartitionKind kind,
                                            Color color);
      virtual IndexPartition create_partition_by_intersection(
                                            RegionTreeForest *forest,
                                            IndexSpace parent,
                                            IndexPartition handle1,
                                            IndexPartition handle2,
                                            IndexSpace color_space,
                                            PartitionKind kind,
                                            Color color);
      virtual IndexPartition create_partition_by_difference(
                                            RegionTreeForest *forest,
                                            IndexSpace parent,
                                            IndexPartition handle1,
                                            IndexPartition handle2,
                                            IndexSpace color_space,
                                            PartitionKind kind,
                                            Color color);
      virtual Color create_cross_product_partitions(
                                            RegionTreeForest *forest,
                                            IndexPartition handle1,
                                            IndexPartition handle2,
                              std::map<IndexSpace,IndexPartition> &handles,
                                            PartitionKind kind,
                                            Color color);
      virtual void create_association(      LogicalRegion domain,
                                            LogicalRegion domain_parent,
                                            FieldID domain_fid,
                                            IndexSpace range,
                                            MapperID id, MappingTagID tag);
      virtual IndexPartition create_restricted_partition(
                                            RegionTreeForest *forest,
                                            IndexSpace parent,
                                            IndexSpace color_space,
                                            const void *transform,
                                            size_t transform_size,
                                            const void *extent,
                                            size_t extent_size,
                                            PartitionKind part_kind,
                                            Color color);
      virtual IndexPartition create_partition_by_field(
                                            RegionTreeForest *forest,
                                            LogicalRegion handle,
                                            LogicalRegion parent_priv,
                                            FieldID fid,
                                            IndexSpace color_space,
                                            Color color,
                                            MapperID id, MappingTagID tag);
      virtual IndexPartition create_partition_by_image(
                                            RegionTreeForest *forest,
                                            IndexSpace handle,
                                            LogicalPartition projection,
                                            LogicalRegion parent,
                                            FieldID fid,
                                            IndexSpace color_space,
                                            PartitionKind part_kind,
                                            Color color,
                                            MapperID id, MappingTagID tag);
      virtual IndexPartition create_partition_by_image_range(
                                            RegionTreeForest *forest,
                                            IndexSpace handle,
                                            LogicalPartition projection,
                                            LogicalRegion parent,
                                            FieldID fid,
                                            IndexSpace color_space,
                                            PartitionKind part_kind,
                                            Color color,
                                            MapperID id, MappingTagID tag);
      virtual IndexPartition create_partition_by_preimage(
                                            RegionTreeForest *forest,
                                            IndexPartition projection,
                                            LogicalRegion handle,
                                            LogicalRegion parent,
                                            FieldID fid,
                                            IndexSpace color_space,
                                            PartitionKind part_kind,
                                            Color color,
                                            MapperID id, MappingTagID tag);
      virtual IndexPartition create_partition_by_preimage_range(
                                            RegionTreeForest *forest,
                                            IndexPartition projection,
                                            LogicalRegion handle,
                                            LogicalRegion parent,
                                            FieldID fid,
                                            IndexSpace color_space,
                                            PartitionKind part_kind,
                                            Color color,
                                            MapperID id, MappingTagID tag);
      virtual IndexPartition create_pending_partition(
                                            RegionTreeForest *forest,
                                            IndexSpace parent,
                                            IndexSpace color_space,
                                            PartitionKind part_kind,
                                            Color color);
      virtual IndexSpace create_index_space_union(
                                            RegionTreeForest *forest,
                                            IndexPartition parent,
                                            const void *realm_color,
                                            TypeTag type_tag,
                                const std::vector<IndexSpace> &handles);
      virtual IndexSpace create_index_space_union(
                                            RegionTreeForest *forest,
                                            IndexPartition parent,
                                            const void *realm_color,
                                            TypeTag type_tag,
                                            IndexPartition handle);
      virtual IndexSpace create_index_space_intersection(
                                            RegionTreeForest *forest,
                                            IndexPartition parent,
                                            const void *realm_color,
                                            TypeTag type_tag,
                                const std::vector<IndexSpace> &handles);
      virtual IndexSpace create_index_space_intersection(
                                            RegionTreeForest *forest,
                                            IndexPartition parent,
                                            const void *realm_color,
                                            TypeTag type_tag,
                                            IndexPartition handle);
      virtual IndexSpace create_index_space_difference(
                                            RegionTreeForest *forest,
                                            IndexPartition parent,
                                            const void *realm_color,
                                            TypeTag type_tag,
                                            IndexSpace initial,
                                const std::vector<IndexSpace> &handles);
      virtual FieldSpace create_field_space(RegionTreeForest *forest);
      virtual void destroy_field_space(FieldSpace handle);
      virtual FieldID allocate_field(RegionTreeForest *forest,
                                     FieldSpace space, size_t field_size,
                                     FieldID fid, bool local,
                                     CustomSerdezID serdez_id);
      virtual void free_field(FieldSpace space, FieldID fid);
      virtual void allocate_fields(RegionTreeForest *forest,
                                   FieldSpace space,
                                   const std::vector<size_t> &sizes,
                                   std::vector<FieldID> &resuling_fields,
                                   bool local, CustomSerdezID serdez_id);
      virtual void free_fields(FieldSpace space, 
                               const std::set<FieldID> &to_free);
      virtual LogicalRegion create_logical_region(RegionTreeForest *forest,
                                            IndexSpace index_space,
                                            FieldSpace field_space);
      virtual void destroy_logical_region(LogicalRegion handle);
      virtual void destroy_logical_partition(LogicalPartition handle);
      virtual FieldAllocator create_field_allocator(Legion::Runtime *external,
                                                    FieldSpace handle);
    public:
      virtual Future execute_task(const TaskLauncher &launcher);
      virtual FutureMap execute_index_space(const IndexTaskLauncher &launcher);
      virtual Future execute_index_space(const IndexTaskLauncher &launcher,
                                         ReductionOpID redop);
      virtual PhysicalRegion map_region(const InlineLauncher &launcher);
      virtual void remap_region(PhysicalRegion region);
      virtual void unmap_region(PhysicalRegion region);
      virtual void fill_fields(const FillLauncher &launcher);
      virtual void fill_fields(const IndexFillLauncher &launcher);
      virtual void issue_copy(const CopyLauncher &launcher);
      virtual void issue_copy(const IndexCopyLauncher &launcher);
      virtual void issue_acquire(const AcquireLauncher &launcher);
      virtual void issue_release(const ReleaseLauncher &launcher);
      virtual PhysicalRegion attach_resource(const AttachLauncher &launcher);
      virtual Future detach_resource(PhysicalRegion region);
      virtual FutureMap execute_must_epoch(const MustEpochLauncher &launcher);
      virtual Future issue_timing_measurement(const TimingLauncher &launcher);
      virtual void issue_mapping_fence(void);
      virtual void issue_execution_fence(void);
      virtual void complete_frame(void);
      virtual Predicate create_predicate(const Future &f);
      virtual Predicate predicate_not(const Predicate &p);
      virtual Predicate create_predicate(const PredicateLauncher &launcher);
      virtual Future get_predicate_future(const Predicate &p);
    public:
      // The following set of operations correspond directly
      // to the complete_mapping, complete_operation, and
      // commit_operations performed by an operation.  Every
      // one of those calls invokes the corresponding one of
      // these calls to notify the parent context.
      virtual unsigned register_new_child_operation(Operation *op,
                const std::vector<StaticDependence> *dependences);
      virtual unsigned register_new_close_operation(CloseOp *op);
      virtual void add_to_prepipeline_queue(Operation *op);
      void process_prepipeline_stage(void);
      virtual void add_to_dependence_queue(Operation *op);
      void process_dependence_stage(void);
      virtual void add_to_post_task_queue(TaskContext *ctx, RtEvent wait_on,
          const void *result, size_t size, PhysicalInstance instance);
      void process_post_end_tasks(void);
      virtual void register_child_executed(Operation *op);
      virtual void register_child_complete(Operation *op);
      virtual void register_child_commit(Operation *op); 
      virtual void unregister_child_operation(Operation *op);
      virtual ApEvent register_fence_dependence(Operation *op);
    public:
      virtual RtEvent get_current_mapping_fence_event(void);
      virtual ApEvent perform_fence_analysis(FenceOp *op,
                                          bool mapping, bool execution);
      virtual void update_current_fence(FenceOp *op,
                                        bool mapping, bool execution);
    public:
      virtual void begin_trace(TraceID tid, bool logical_only);
      virtual void end_trace(TraceID tid);
      virtual void begin_static_trace(const std::set<RegionTreeID> *managed);
      virtual void end_static_trace(void);
      virtual void record_previous_trace(LegionTrace *trace);
      virtual void invalidate_trace_cache(LegionTrace *trace);
      virtual void invalidate_current_template(void);
    public:
      virtual void issue_frame(FrameOp *frame, ApEvent frame_termination);
      virtual void perform_frame_issue(FrameOp *frame, 
                                       ApEvent frame_termination);
      virtual void finish_frame(ApEvent frame_termination);
    public:
      virtual void increment_outstanding(void);
      virtual void decrement_outstanding(void);
      virtual void increment_pending(void);
      virtual RtEvent decrement_pending(TaskOp *child);
      virtual RtEvent decrement_pending(bool need_deferral);
      virtual void increment_frame(void);
      virtual void decrement_frame(void);
    public:
      virtual InnerContext* find_parent_logical_context(unsigned index);
      virtual InnerContext* find_parent_physical_context(unsigned index,
                                          LogicalRegion *handle = NULL);
      virtual void find_parent_version_info(unsigned index, unsigned depth, 
                  const FieldMask &version_mask, InnerContext *context,
                  VersionInfo &version_info, std::set<RtEvent> &ready_events);
    public:
      // Override by RemoteTask and TopLevelTask
      virtual InnerContext* find_outermost_local_context(
                          InnerContext *previous = NULL);
      virtual InnerContext* find_top_context(void);
    public:
      void configure_context(MapperManager *mapper, TaskPriority priority);
      virtual void initialize_region_tree_contexts(
          const std::vector<RegionRequirement> &clone_requirements,
          const std::vector<ApUserEvent> &unmap_events,
          std::set<ApEvent> &preconditions,
          std::set<RtEvent> &applied_events);
      virtual void invalidate_region_tree_contexts(void);
      virtual void invalidate_remote_tree_contexts(Deserializer &derez);
      virtual void send_back_created_state(AddressSpaceID target);
    public:
      virtual InstanceView* create_instance_top_view(PhysicalManager *manager,
                             AddressSpaceID source, RtEvent *ready = NULL);
      static void handle_remote_view_creation(const void *args);
      void notify_instance_deletion(PhysicalManager *deleted); 
      static void handle_create_top_view_request(Deserializer &derez, 
                            Runtime *runtime, AddressSpaceID source);
      static void handle_create_top_view_response(Deserializer &derez,
                                                   Runtime *runtime);
    public:
      virtual const std::vector<PhysicalRegion>& begin_task(
                                                    Legion::Runtime *&runtime);
      virtual void end_task(const void *res, size_t res_size, bool owned,
                            PhysicalInstance inst = PhysicalInstance::NO_INST);
      virtual void post_end_task(const void *res, size_t res_size, bool owned);
    public:
      virtual void add_acquisition(AcquireOp *op, 
                                   const RegionRequirement &req);
      virtual void remove_acquisition(ReleaseOp *op, 
                                      const RegionRequirement &req);
      virtual void add_restriction(AttachOp *op, InstanceManager *instance,
                                   const RegionRequirement &req);
      virtual void remove_restriction(DetachOp *op, 
                                      const RegionRequirement &req);
      virtual void release_restrictions(void);
      virtual bool has_restrictions(void) const; 
      virtual void perform_restricted_analysis(const RegionRequirement &req, 
                                               RestrictInfo &restrict_info);
    public:
      virtual void record_dynamic_collective_contribution(DynamicCollective dc,
                                                          const Future &f);
      virtual void find_collective_contributions(DynamicCollective dc,
                                       std::vector<Future> &contributions);
    public:
      virtual TaskPriority get_current_priority(void) const;
      virtual void set_current_priority(TaskPriority priority);
    public:
      static void handle_version_owner_request(Deserializer &derez,
                            Runtime *runtime, AddressSpaceID source);
      void process_version_owner_response(RegionTreeNode *node, 
                                          AddressSpaceID result);
      static void handle_version_owner_response(Deserializer &derez,
                                                Runtime *runtime);
    public:
      static void handle_prepipeline_stage(const void *args);
      static void handle_dependence_stage(const void *args);
      static void handle_post_end_task(const void *args);
    public:
      void free_remote_contexts(void);
      void send_remote_context(AddressSpaceID remote_instance, 
                               RemoteContext *target);
    protected:
      // Find an index space name for a concrete launch domain
      IndexSpace find_index_launch_space(const Domain &launch_domain);
      void execute_task_launch(TaskOp *task, bool index, 
                               LegionTrace *current_trace, 
                               bool silence_warnings, bool inlining_enabled);
    public:
      void clone_local_fields(
          std::map<FieldSpace,std::vector<LocalFieldInfo> > &child_local) const;
    public:
      const RegionTreeContext tree_context; 
      const UniqueID context_uid;
      const bool remote_context;
      const bool full_inner_context;
    protected:
      Mapper::ContextConfigOutput           context_configuration;
    protected:
      const std::vector<unsigned>           &parent_req_indexes;
      const std::vector<bool>               &virtual_mapped;
    protected:
      mutable LocalLock                     child_op_lock;
      // Track whether this task has finished executing
      unsigned total_children_count; // total number of sub-operations
      unsigned total_close_count; 
      unsigned outstanding_children_count;
      LegionMap<Operation*,GenerationID,
                EXECUTING_CHILD_ALLOC>::tracked executing_children;
      LegionMap<Operation*,GenerationID,
                EXECUTED_CHILD_ALLOC>::tracked executed_children;
      LegionMap<Operation*,GenerationID,
                COMPLETE_CHILD_ALLOC>::tracked complete_children; 
#ifdef DEBUG_LEGION
      // In debug mode also keep track of them in context order so
      // we can see what the longest outstanding operation is which
      // is often useful when things hang
      std::map<unsigned,Operation*> outstanding_children;
#endif
#ifdef LEGION_SPY
      // Some help for Legion Spy for validating fences
      std::deque<UniqueID> ops_since_last_fence;
      std::set<ApEvent> previous_completion_events;
#endif
    protected: // Queues for fusing together small meta-tasks
      mutable LocalLock                               prepipeline_lock;
      std::deque<std::pair<Operation*,GenerationID> > prepipeline_queue;
      unsigned                                        outstanding_prepipeline;
    protected:
      mutable LocalLock                               dependence_lock;
      std::deque<Operation*>                          dependence_queue;
      RtEvent                                         dependence_precondition;
      // Only one of these ever to keep things in order
      bool                                            outstanding_dependence;
    protected:
      mutable LocalLock                               post_task_lock;
      std::list<PostTaskArgs>                         post_task_queue;
      unsigned                                        outstanding_post_task;
    protected:
      // Traces for this task's execution
      LegionMap<TraceID,DynamicTrace*,TASK_TRACES_ALLOC>::tracked traces;
      LegionTrace *current_trace;
<<<<<<< HEAD
      LegionTrace *previous_trace;
      // Event for waiting when the number of mapping+executing
      // child operations has grown too large.
      mutable LocalLock window_lock;
=======
>>>>>>> b9c96fab
      bool valid_wait_event;
      RtUserEvent window_wait;
      std::deque<ApEvent> frame_events;
      RtEvent last_registration;
    protected:
      // Our cached set of index spaces for immediate domains
      std::map<Domain,IndexSpace> index_launch_spaces;
    protected:
      // Number of sub-tasks ready to map
      unsigned outstanding_subtasks;
      // Number of mapped sub-tasks that are yet to run
      unsigned pending_subtasks;
      // Number of pending_frames
      unsigned pending_frames;
      // Event used to order operations to the runtime
      RtEvent context_order_event;
      // Track whether this context is current active for scheduling
      // indicating that it is no longer far enough ahead
      bool currently_active_context;
    protected:
      FenceOp *current_mapping_fence;
      GenerationID mapping_fence_gen;
      unsigned current_mapping_fence_index;
      ApEvent current_execution_fence_event;
      unsigned current_execution_fence_index;
    protected:
      // For managing changing task priorities
      ApEvent realm_done_event;
      TaskPriority current_priority;
    protected:
      // For tracking restricted coherence
      std::list<Restriction*> coherence_restrictions;
    protected: // Instance top view data structures
      mutable LocalLock                         instance_view_lock;
      std::map<PhysicalManager*,InstanceView*>  instance_top_views;
      std::map<PhysicalManager*,RtUserEvent>    pending_top_views;
    protected:
      mutable LocalLock                         tree_owner_lock;
      std::map<RegionTreeNode*,
        std::pair<AddressSpaceID,bool/*remote only*/> > region_tree_owners;
      std::map<RegionTreeNode*,RtUserEvent> pending_version_owner_requests;
    protected:
      mutable LocalLock                       remote_lock;
      std::map<AddressSpaceID,RemoteContext*> remote_instances;
    protected:
      // Tracking information for dynamic collectives
      mutable LocalLock                       collective_lock;
      std::map<ApEvent,std::vector<Future> >  collective_contributions;
    protected:
      // Track information for locally allocated fields
      mutable LocalLock                                 local_field_lock;
      std::map<FieldSpace,std::vector<LocalFieldInfo> > local_fields;
    };

    /**
     * \class TopLevelContext
     * This is the top-level task context that
     * exists at the root of a task tree. In
     * general there will only be one of these
     * per application unless mappers decide to
     * create their own tasks for performing
     * computation.
     */
    class TopLevelContext : public InnerContext {
    public:
      TopLevelContext(Runtime *runtime, UniqueID ctx_uid);
      TopLevelContext(const TopLevelContext &rhs);
      virtual ~TopLevelContext(void);
    public:
      TopLevelContext& operator=(const TopLevelContext &rhs);
    public:
      virtual int get_depth(void) const;
      virtual void pack_remote_context(Serializer &rez, AddressSpaceID target);
      virtual TaskContext* find_parent_context(void);
    public:
      virtual InnerContext* find_outermost_local_context(
                          InnerContext *previous = NULL);
      virtual InnerContext* find_top_context(void);
      // Have a special implementation here to avoid a shutdown race
      virtual void add_to_post_task_queue(TaskContext *ctx, RtEvent wait_on,
                     const void *result, size_t size, PhysicalInstance inst);
    public:
      virtual VersionInfo& get_version_info(unsigned idx);
      virtual const std::vector<VersionInfo>* get_version_infos(void);
      virtual AddressSpaceID get_version_owner(RegionTreeNode *node,
                                               AddressSpaceID source);
    protected:
      std::vector<RegionRequirement>       dummy_requirements;
      std::vector<unsigned>                dummy_indexes;
      std::vector<bool>                    dummy_mapped;
    };

    /**
     * \class RemoteTask
     * A small helper class for giving application
     * visibility to this remote context
     */
    class RemoteTask : public ExternalTask {
    public:
      RemoteTask(RemoteContext *owner);
      RemoteTask(const RemoteTask &rhs);
      virtual ~RemoteTask(void);
    public:
      RemoteTask& operator=(const RemoteTask &rhs);
    public:
      virtual UniqueID get_unique_id(void) const;
      virtual unsigned get_context_index(void) const; 
      virtual void set_context_index(unsigned index);
      virtual int get_depth(void) const;
      virtual const char* get_task_name(void) const;
      virtual bool has_trace(void) const;
    public:
      RemoteContext *const owner;
      unsigned context_index;
    };

    /**
     * \class RemoteContext
     * A remote copy of a TaskContext for the 
     * execution of sub-tasks on remote notes.
     */
    class RemoteContext : public InnerContext {
    public:
      struct RemotePhysicalRequestArgs :
        public LgTaskArgs<RemotePhysicalRequestArgs> {
      public:
        static const LgTaskID TASK_ID = LG_REMOTE_PHYSICAL_REQUEST_TASK_ID;
      public:
        UniqueID context_uid;
        RemoteContext *target;
        unsigned index;
        AddressSpaceID source;
        RtUserEvent to_trigger;
        Runtime *runtime;
      };
      struct RemotePhysicalResponseArgs : 
        public LgTaskArgs<RemotePhysicalResponseArgs> {
      public:
        static const LgTaskID TASK_ID = LG_REMOTE_PHYSICAL_RESPONSE_TASK_ID;
      public:
        RemoteContext *target;
        unsigned index;
        UniqueID result_uid;
        LogicalRegion handle;
        Runtime *runtime;
      };
    public:
      RemoteContext(Runtime *runtime, UniqueID context_uid);
      RemoteContext(const RemoteContext &rhs);
      virtual ~RemoteContext(void);
    public:
      RemoteContext& operator=(const RemoteContext &rhs);
    public:
      virtual int get_depth(void) const;
      virtual Task* get_task(void);
      virtual void unpack_remote_context(Deserializer &derez,
                                         std::set<RtEvent> &preconditions);
      virtual TaskContext* find_parent_context(void);
    public:
      virtual InnerContext* find_outermost_local_context(
                          InnerContext *previous = NULL);
      virtual InnerContext* find_top_context(void);
    public:
      virtual VersionInfo& get_version_info(unsigned idx);
      virtual const std::vector<VersionInfo>* get_version_infos(void);
      virtual AddressSpaceID get_version_owner(RegionTreeNode *node,
                                               AddressSpaceID source);
      virtual void find_parent_version_info(unsigned index, unsigned depth, 
                  const FieldMask &version_mask, InnerContext *context,
                  VersionInfo &version_info, std::set<RtEvent> &ready_events);
      virtual InnerContext* find_parent_physical_context(unsigned index,
                                                LogicalRegion *handle = NULL);
      virtual void record_using_physical_context(LogicalRegion handle);
      virtual void invalidate_region_tree_contexts(void);
      virtual void invalidate_remote_tree_contexts(Deserializer &derez);
    public:
      void unpack_local_field_update(Deserializer &derez);
      static void handle_local_field_update(Deserializer &derez);
    public:
      static void handle_physical_request(Deserializer &derez,
                      Runtime *runtime, AddressSpaceID source);
      static void defer_physical_request(const void *args);
      void set_physical_context_result(unsigned index, 
                                       InnerContext *result,
                                       LogicalRegion handle);
      static void handle_physical_response(Deserializer &derez, 
                                           Runtime *runtime);
      static void defer_physical_response(const void *args);
    protected:
      UniqueID parent_context_uid;
      TaskContext *parent_ctx;
    protected:
      int depth;
      ApEvent remote_completion_event;
      std::vector<VersionInfo> version_infos;
      bool top_level_context;
      RemoteTask remote_task;
    protected:
      std::vector<unsigned> local_parent_req_indexes;
      std::vector<bool> local_virtual_mapped;
    protected:
      // Cached physical contexts recorded from the owner
      std::map<unsigned/*index*/,InnerContext*> physical_contexts;
      std::map<unsigned/*index*/,LogicalRegion> physical_handles;
      std::map<unsigned,RtEvent> pending_physical_contexts;
      std::set<LogicalRegion> local_physical_contexts;
    };

    /**
     * \class LeafContext
     * A context for the execution of a leaf task
     */
    class LeafContext : public TaskContext {
    public:
      LeafContext(Runtime *runtime, TaskOp *owner);
      LeafContext(const LeafContext &rhs);
      virtual ~LeafContext(void);
    public:
      LeafContext& operator=(const LeafContext &rhs);
    public:
      // Interface for task contexts
      virtual RegionTreeContext get_context(void) const;
      virtual ContextID get_context_id(void) const;
      virtual void pack_remote_context(Serializer &rez, 
                                       AddressSpaceID target);
      virtual bool attempt_children_complete(void);
      virtual bool attempt_children_commit(void);
      virtual void inline_child_task(TaskOp *child);
      virtual VariantImpl* select_inline_variant(TaskOp *child) const;
      virtual bool is_leaf_context(void) const;
    public:
      // Interface to operations performed by a context
      virtual IndexSpace create_index_space(RegionTreeForest *forest,
                                            const void *realm_is, 
                                            TypeTag type_tag);
      virtual IndexSpace union_index_spaces(RegionTreeForest *forest,
                           const std::vector<IndexSpace> &spaces);
      virtual IndexSpace intersect_index_spaces(RegionTreeForest *forest,
                           const std::vector<IndexSpace> &spaces);
      virtual IndexSpace subtract_index_spaces(RegionTreeForest *forest,
                           IndexSpace left, IndexSpace right);
      virtual void destroy_index_space(IndexSpace handle);
      virtual void destroy_index_partition(IndexPartition handle);
      virtual IndexPartition create_equal_partition(RegionTreeForest *forest,
                                            IndexSpace parent,
                                            IndexSpace color_space,
                                            size_t granularity,
                                            Color color);
      virtual IndexPartition create_partition_by_union(RegionTreeForest *forest,
                                            IndexSpace parent,
                                            IndexPartition handle1,
                                            IndexPartition handle2,
                                            IndexSpace color_space,
                                            PartitionKind kind,
                                            Color color);
      virtual IndexPartition create_partition_by_intersection(
                                            RegionTreeForest *forest,
                                            IndexSpace parent,
                                            IndexPartition handle1,
                                            IndexPartition handle2,
                                            IndexSpace color_space,
                                            PartitionKind kind,
                                            Color color);
      virtual IndexPartition create_partition_by_difference(
                                            RegionTreeForest *forest,
                                            IndexSpace parent,
                                            IndexPartition handle1,
                                            IndexPartition handle2,
                                            IndexSpace color_space,
                                            PartitionKind kind,
                                            Color color);
      virtual Color create_cross_product_partitions(
                                            RegionTreeForest *forest,
                                            IndexPartition handle1,
                                            IndexPartition handle2,
                              std::map<IndexSpace,IndexPartition> &handles,
                                            PartitionKind kind,
                                            Color color);
      virtual void create_association(      LogicalRegion domain,
                                            LogicalRegion domain_parent,
                                            FieldID domain_fid,
                                            IndexSpace range,
                                            MapperID id, MappingTagID tag);
      virtual IndexPartition create_restricted_partition(
                                            RegionTreeForest *forest,
                                            IndexSpace parent,
                                            IndexSpace color_space,
                                            const void *transform,
                                            size_t transform_size,
                                            const void *extent,
                                            size_t extent_size,
                                            PartitionKind part_kind,
                                            Color color);
      virtual IndexPartition create_partition_by_field(
                                            RegionTreeForest *forest,
                                            LogicalRegion handle,
                                            LogicalRegion parent_priv,
                                            FieldID fid,
                                            IndexSpace color_space,
                                            Color color,
                                            MapperID id, MappingTagID tag);
      virtual IndexPartition create_partition_by_image(
                                            RegionTreeForest *forest,
                                            IndexSpace handle,
                                            LogicalPartition projection,
                                            LogicalRegion parent,
                                            FieldID fid,
                                            IndexSpace color_space,
                                            PartitionKind part_kind,
                                            Color color,
                                            MapperID id, MappingTagID tag);
      virtual IndexPartition create_partition_by_image_range(
                                            RegionTreeForest *forest,
                                            IndexSpace handle,
                                            LogicalPartition projection,
                                            LogicalRegion parent,
                                            FieldID fid,
                                            IndexSpace color_space,
                                            PartitionKind part_kind,
                                            Color color,
                                            MapperID id, MappingTagID tag);
      virtual IndexPartition create_partition_by_preimage(
                                            RegionTreeForest *forest,
                                            IndexPartition projection,
                                            LogicalRegion handle,
                                            LogicalRegion parent,
                                            FieldID fid,
                                            IndexSpace color_space,
                                            PartitionKind part_kind,
                                            Color color,
                                            MapperID id, MappingTagID tag);
      virtual IndexPartition create_partition_by_preimage_range(
                                            RegionTreeForest *forest,
                                            IndexPartition projection,
                                            LogicalRegion handle,
                                            LogicalRegion parent,
                                            FieldID fid,
                                            IndexSpace color_space,
                                            PartitionKind part_kind,
                                            Color color,
                                            MapperID id, MappingTagID tag);
      virtual IndexPartition create_pending_partition(
                                            RegionTreeForest *forest,
                                            IndexSpace parent,
                                            IndexSpace color_space,
                                            PartitionKind part_kind,
                                            Color color);
      virtual IndexSpace create_index_space_union(
                                            RegionTreeForest *forest,
                                            IndexPartition parent,
                                            const void *realm_color,
                                            TypeTag type_tag,
                                const std::vector<IndexSpace> &handles);
      virtual IndexSpace create_index_space_union(
                                            RegionTreeForest *forest,
                                            IndexPartition parent,
                                            const void *realm_color,
                                            TypeTag type_tag,
                                            IndexPartition handle);
      virtual IndexSpace create_index_space_intersection(
                                            RegionTreeForest *forest,
                                            IndexPartition parent,
                                            const void *realm_color,
                                            TypeTag type_tag,
                                const std::vector<IndexSpace> &handles);
      virtual IndexSpace create_index_space_intersection(
                                            RegionTreeForest *forest,
                                            IndexPartition parent,
                                            const void *realm_color,
                                            TypeTag type_tag,
                                            IndexPartition handle);
      virtual IndexSpace create_index_space_difference(
                                            RegionTreeForest *forest,
                                            IndexPartition parent,
                                            const void *realm_color,
                                            TypeTag type_tag,
                                            IndexSpace initial,
                                const std::vector<IndexSpace> &handles);
      virtual FieldSpace create_field_space(RegionTreeForest *forest);
      virtual void destroy_field_space(FieldSpace handle);
      virtual FieldID allocate_field(RegionTreeForest *forest,
                                     FieldSpace space, size_t field_size,
                                     FieldID fid, bool local,
                                     CustomSerdezID serdez_id);
      virtual void free_field(FieldSpace space, FieldID fid);
      virtual void allocate_fields(RegionTreeForest *forest,
                                   FieldSpace space,
                                   const std::vector<size_t> &sizes,
                                   std::vector<FieldID> &resuling_fields,
                                   bool local, CustomSerdezID serdez_id);
      virtual void free_fields(FieldSpace space, 
                               const std::set<FieldID> &to_free);
      virtual LogicalRegion create_logical_region(RegionTreeForest *forest,
                                            IndexSpace index_space,
                                            FieldSpace field_space);
      virtual void destroy_logical_region(LogicalRegion handle);
      virtual void destroy_logical_partition(LogicalPartition handle);
      virtual FieldAllocator create_field_allocator(Legion::Runtime *external,
                                                    FieldSpace handle);
    public:
      virtual Future execute_task(const TaskLauncher &launcher);
      virtual FutureMap execute_index_space(const IndexTaskLauncher &launcher);
      virtual Future execute_index_space(const IndexTaskLauncher &launcher,
                                         ReductionOpID redop);
      virtual PhysicalRegion map_region(const InlineLauncher &launcher);
      virtual void remap_region(PhysicalRegion region);
      virtual void unmap_region(PhysicalRegion region);
      virtual void fill_fields(const FillLauncher &launcher);
      virtual void fill_fields(const IndexFillLauncher &launcher);
      virtual void issue_copy(const CopyLauncher &launcher);
      virtual void issue_copy(const IndexCopyLauncher &launcher);
      virtual void issue_acquire(const AcquireLauncher &launcher);
      virtual void issue_release(const ReleaseLauncher &launcher);
      virtual PhysicalRegion attach_resource(const AttachLauncher &launcher);
      virtual Future detach_resource(PhysicalRegion region);
      virtual FutureMap execute_must_epoch(const MustEpochLauncher &launcher);
      virtual Future issue_timing_measurement(const TimingLauncher &launcher);
      virtual void issue_mapping_fence(void);
      virtual void issue_execution_fence(void);
      virtual void complete_frame(void);
      virtual Predicate create_predicate(const Future &f);
      virtual Predicate predicate_not(const Predicate &p);
      virtual Predicate create_predicate(const PredicateLauncher &launcher);
      virtual Future get_predicate_future(const Predicate &p);
    public:
      // The following set of operations correspond directly
      // to the complete_mapping, complete_operation, and
      // commit_operations performed by an operation.  Every
      // one of those calls invokes the corresponding one of
      // these calls to notify the parent context.
      virtual unsigned register_new_child_operation(Operation *op,
                const std::vector<StaticDependence> *dependences);
      virtual unsigned register_new_close_operation(CloseOp *op);
      virtual void add_to_prepipeline_queue(Operation *op);
      virtual void add_to_dependence_queue(Operation *op);
      virtual void add_to_post_task_queue(TaskContext *ctx, RtEvent wait_on,
          const void *result, size_t size, PhysicalInstance instance);
      virtual void register_child_executed(Operation *op);
      virtual void register_child_complete(Operation *op);
      virtual void register_child_commit(Operation *op); 
      virtual void unregister_child_operation(Operation *op);
      virtual ApEvent register_fence_dependence(Operation *op);
    public:
      virtual RtEvent get_current_mapping_fence_event(void);
      virtual ApEvent perform_fence_analysis(FenceOp *op,
                                             bool mapping, bool execution);
      virtual void update_current_fence(FenceOp *op,
                                        bool mapping, bool execution);
    public:
      virtual void begin_trace(TraceID tid, bool logical_only);
      virtual void end_trace(TraceID tid);
      virtual void begin_static_trace(const std::set<RegionTreeID> *managed);
      virtual void end_static_trace(void);
      virtual void record_previous_trace(LegionTrace *trace);
      virtual void invalidate_trace_cache(LegionTrace *trace);
      virtual void invalidate_current_template(void);
    public:
      virtual void issue_frame(FrameOp *frame, ApEvent frame_termination);
      virtual void perform_frame_issue(FrameOp *frame, 
                                       ApEvent frame_termination);
      virtual void finish_frame(ApEvent frame_termination);
    public:
      virtual void increment_outstanding(void);
      virtual void decrement_outstanding(void);
      virtual void increment_pending(void);
      virtual RtEvent decrement_pending(TaskOp *child);
      virtual RtEvent decrement_pending(bool need_deferral);
      virtual void increment_frame(void);
      virtual void decrement_frame(void);
    public:
      virtual InnerContext* find_parent_logical_context(unsigned index);
      virtual InnerContext* find_parent_physical_context(unsigned index,
                                          LogicalRegion *handle = NULL);
      virtual void find_parent_version_info(unsigned index, unsigned depth, 
                  const FieldMask &version_mask, InnerContext *context,
                  VersionInfo &version_info, std::set<RtEvent> &ready_events);
      virtual InnerContext* find_outermost_local_context(
                          InnerContext *previous = NULL);
      virtual InnerContext* find_top_context(void);
    public:
      virtual void initialize_region_tree_contexts(
          const std::vector<RegionRequirement> &clone_requirements,
          const std::vector<ApUserEvent> &unmap_events,
          std::set<ApEvent> &preconditions,
          std::set<RtEvent> &applied_events);
      virtual void invalidate_region_tree_contexts(void);
      virtual void send_back_created_state(AddressSpaceID target);
    public:
      virtual InstanceView* create_instance_top_view(PhysicalManager *manager,
                             AddressSpaceID source, RtEvent *ready = NULL);
    public:
      virtual void end_task(const void *res, size_t res_size, bool owned,
                            PhysicalInstance inst = PhysicalInstance::NO_INST);
      virtual void post_end_task(const void *res, size_t res_size, bool owned);
    public:
      virtual void add_acquisition(AcquireOp *op, 
                                   const RegionRequirement &req);
      virtual void remove_acquisition(ReleaseOp *op, 
                                      const RegionRequirement &req);
      virtual void add_restriction(AttachOp *op, InstanceManager *instance,
                                   const RegionRequirement &req);
      virtual void remove_restriction(DetachOp *op, 
                                      const RegionRequirement &req);
      virtual void release_restrictions(void);
      virtual bool has_restrictions(void) const; 
      virtual void perform_restricted_analysis(const RegionRequirement &req, 
                                               RestrictInfo &restrict_info);
    public:
      virtual void record_dynamic_collective_contribution(DynamicCollective dc,
                                                          const Future &f);
      virtual void find_collective_contributions(DynamicCollective dc,
                                             std::vector<Future> &futures);
    protected:
      mutable LocalLock                            leaf_lock;
    public:
      virtual TaskPriority get_current_priority(void) const;
      virtual void set_current_priority(TaskPriority priority);
    };

    /**
     * \class InlineContext
     * A context for performing the inline execution
     * of a task inside of a parent task.
     */
    class InlineContext : public TaskContext {
    public:
      InlineContext(Runtime *runtime, TaskContext *enclosing, TaskOp *child);
      InlineContext(const InlineContext &rhs);
      virtual ~InlineContext(void);
    public:
      InlineContext& operator=(const InlineContext &rhs);
    public:
      // Interface for task contexts
      virtual RegionTreeContext get_context(void) const;
      virtual ContextID get_context_id(void) const;
      virtual UniqueID get_context_uid(void) const;
      virtual int get_depth(void) const;
      virtual void pack_remote_context(Serializer &rez, 
                                       AddressSpaceID target);
      virtual bool attempt_children_complete(void);
      virtual bool attempt_children_commit(void);
      virtual void inline_child_task(TaskOp *child);
      virtual VariantImpl* select_inline_variant(TaskOp *child) const;
    public:
      // Interface to operations performed by a context
      virtual IndexSpace create_index_space(RegionTreeForest *forest,
                                            const void *realm_is, 
                                            TypeTag type_tag);
      virtual IndexSpace union_index_spaces(RegionTreeForest *forest,
                           const std::vector<IndexSpace> &spaces);
      virtual IndexSpace intersect_index_spaces(RegionTreeForest *forest,
                           const std::vector<IndexSpace> &spaces);
      virtual IndexSpace subtract_index_spaces(RegionTreeForest *forest,
                           IndexSpace left, IndexSpace right);
      virtual void destroy_index_space(IndexSpace handle);
      virtual void destroy_index_partition(IndexPartition handle);
      virtual IndexPartition create_equal_partition(RegionTreeForest *forest,
                                            IndexSpace parent,
                                            IndexSpace color_space,
                                            size_t granularity,
                                            Color color);
      virtual IndexPartition create_partition_by_union(RegionTreeForest *forest,
                                            IndexSpace parent,
                                            IndexPartition handle1,
                                            IndexPartition handle2,
                                            IndexSpace color_space,
                                            PartitionKind kind,
                                            Color color);
      virtual IndexPartition create_partition_by_intersection(
                                            RegionTreeForest *forest,
                                            IndexSpace parent,
                                            IndexPartition handle1,
                                            IndexPartition handle2,
                                            IndexSpace color_space,
                                            PartitionKind kind,
                                            Color color);
      virtual IndexPartition create_partition_by_difference(
                                            RegionTreeForest *forest,
                                            IndexSpace parent,
                                            IndexPartition handle1,
                                            IndexPartition handle2,
                                            IndexSpace color_space,
                                            PartitionKind kind,
                                            Color color);
      virtual Color create_cross_product_partitions(
                                            RegionTreeForest *forest,
                                            IndexPartition handle1,
                                            IndexPartition handle2,
                              std::map<IndexSpace,IndexPartition> &handles,
                                            PartitionKind kind,
                                            Color color);
      virtual void create_association(      LogicalRegion domain,
                                            LogicalRegion domain_parent,
                                            FieldID domain_fid,
                                            IndexSpace range,
                                            MapperID id, MappingTagID tag);
      virtual IndexPartition create_restricted_partition(
                                            RegionTreeForest *forest,
                                            IndexSpace parent,
                                            IndexSpace color_space,
                                            const void *transform,
                                            size_t transform_size,
                                            const void *extent,
                                            size_t extent_size,
                                            PartitionKind part_kind,
                                            Color color);
      virtual IndexPartition create_partition_by_field(
                                            RegionTreeForest *forest,
                                            LogicalRegion handle,
                                            LogicalRegion parent_priv,
                                            FieldID fid,
                                            IndexSpace color_space,
                                            Color color,
                                            MapperID id, MappingTagID tag);
      virtual IndexPartition create_partition_by_image(
                                            RegionTreeForest *forest,
                                            IndexSpace handle,
                                            LogicalPartition projection,
                                            LogicalRegion parent,
                                            FieldID fid,
                                            IndexSpace color_space,
                                            PartitionKind part_kind,
                                            Color color,
                                            MapperID id, MappingTagID tag);
      virtual IndexPartition create_partition_by_image_range(
                                            RegionTreeForest *forest,
                                            IndexSpace handle,
                                            LogicalPartition projection,
                                            LogicalRegion parent,
                                            FieldID fid,
                                            IndexSpace color_space,
                                            PartitionKind part_kind,
                                            Color color,
                                            MapperID id, MappingTagID tag);
      virtual IndexPartition create_partition_by_preimage(
                                            RegionTreeForest *forest,
                                            IndexPartition projection,
                                            LogicalRegion handle,
                                            LogicalRegion parent,
                                            FieldID fid,
                                            IndexSpace color_space,
                                            PartitionKind part_kind,
                                            Color color,
                                            MapperID id, MappingTagID tag);
      virtual IndexPartition create_partition_by_preimage_range(
                                            RegionTreeForest *forest,
                                            IndexPartition projection,
                                            LogicalRegion handle,
                                            LogicalRegion parent,
                                            FieldID fid,
                                            IndexSpace color_space,
                                            PartitionKind part_kind,
                                            Color color,
                                            MapperID id, MappingTagID tag);
      virtual IndexPartition create_pending_partition(
                                            RegionTreeForest *forest,
                                            IndexSpace parent,
                                            IndexSpace color_space,
                                            PartitionKind part_kind,
                                            Color color);
      virtual IndexSpace create_index_space_union(
                                            RegionTreeForest *forest,
                                            IndexPartition parent,
                                            const void *realm_color,
                                            TypeTag type_tag,
                                const std::vector<IndexSpace> &handles);
      virtual IndexSpace create_index_space_union(
                                            RegionTreeForest *forest,
                                            IndexPartition parent,
                                            const void *realm_color,
                                            TypeTag type_tag,
                                            IndexPartition handle);
      virtual IndexSpace create_index_space_intersection(
                                            RegionTreeForest *forest,
                                            IndexPartition parent,
                                            const void *realm_color,
                                            TypeTag type_tag,
                                const std::vector<IndexSpace> &handles);
      virtual IndexSpace create_index_space_intersection(
                                            RegionTreeForest *forest,
                                            IndexPartition parent,
                                            const void *realm_color,
                                            TypeTag type_tag,
                                            IndexPartition handle);
      virtual IndexSpace create_index_space_difference(
                                            RegionTreeForest *forest,
                                            IndexPartition parent,
                                            const void *realm_color,
                                            TypeTag type_tag,
                                            IndexSpace initial,
                                const std::vector<IndexSpace> &handles);
      virtual FieldSpace create_field_space(RegionTreeForest *forest);
      virtual void destroy_field_space(FieldSpace handle);
      virtual FieldID allocate_field(RegionTreeForest *forest,
                                     FieldSpace space, size_t field_size,
                                     FieldID fid, bool local,
                                     CustomSerdezID serdez_id);
      virtual void free_field(FieldSpace space, FieldID fid);
      virtual void allocate_fields(RegionTreeForest *forest,
                                   FieldSpace space,
                                   const std::vector<size_t> &sizes,
                                   std::vector<FieldID> &resuling_fields,
                                   bool local, CustomSerdezID serdez_id);
      virtual void free_fields(FieldSpace space, 
                               const std::set<FieldID> &to_free);
      virtual LogicalRegion create_logical_region(RegionTreeForest *forest,
                                            IndexSpace index_space,
                                            FieldSpace field_space);
      virtual void destroy_logical_region(LogicalRegion handle);
      virtual void destroy_logical_partition(LogicalPartition handle);
      virtual FieldAllocator create_field_allocator(Legion::Runtime *external,
                                                    FieldSpace handle);
    public:
      virtual Future execute_task(const TaskLauncher &launcher);
      virtual FutureMap execute_index_space(const IndexTaskLauncher &launcher);
      virtual Future execute_index_space(const IndexTaskLauncher &launcher,
                                         ReductionOpID redop);
      virtual PhysicalRegion map_region(const InlineLauncher &launcher);
      virtual void remap_region(PhysicalRegion region);
      virtual void unmap_region(PhysicalRegion region);
      virtual void fill_fields(const FillLauncher &launcher);
      virtual void fill_fields(const IndexFillLauncher &launcher);
      virtual void issue_copy(const CopyLauncher &launcher);
      virtual void issue_copy(const IndexCopyLauncher &launcher);
      virtual void issue_acquire(const AcquireLauncher &launcher);
      virtual void issue_release(const ReleaseLauncher &launcher);
      virtual PhysicalRegion attach_resource(const AttachLauncher &launcher);
      virtual Future detach_resource(PhysicalRegion region);
      virtual FutureMap execute_must_epoch(const MustEpochLauncher &launcher);
      virtual Future issue_timing_measurement(const TimingLauncher &launcher);
      virtual void issue_mapping_fence(void);
      virtual void issue_execution_fence(void);
      virtual void complete_frame(void);
      virtual Predicate create_predicate(const Future &f);
      virtual Predicate predicate_not(const Predicate &p);
      virtual Predicate create_predicate(const PredicateLauncher &launcher);
      virtual Future get_predicate_future(const Predicate &p);
    public:
      // The following set of operations correspond directly
      // to the complete_mapping, complete_operation, and
      // commit_operations performed by an operation.  Every
      // one of those calls invokes the corresponding one of
      // these calls to notify the parent context.
      virtual unsigned register_new_child_operation(Operation *op,
                const std::vector<StaticDependence> *dependences);
      virtual unsigned register_new_close_operation(CloseOp *op);
      virtual void add_to_prepipeline_queue(Operation *op);
      virtual void add_to_dependence_queue(Operation *op);
      virtual void add_to_post_task_queue(TaskContext *ctx, RtEvent wait_on,
          const void *result, size_t size, PhysicalInstance instance);
      virtual void register_child_executed(Operation *op);
      virtual void register_child_complete(Operation *op);
      virtual void register_child_commit(Operation *op); 
      virtual void unregister_child_operation(Operation *op);
      virtual ApEvent register_fence_dependence(Operation *op);
    public:
      virtual RtEvent get_current_mapping_fence_event(void);
      virtual ApEvent perform_fence_analysis(FenceOp *op,
                                             bool mapping, bool execution);
      virtual void update_current_fence(FenceOp *op,
                                        bool mapping, bool execution);
    public:
      virtual void begin_trace(TraceID tid, bool logical_only);
      virtual void end_trace(TraceID tid);
      virtual void begin_static_trace(const std::set<RegionTreeID> *managed);
      virtual void end_static_trace(void);
      virtual void record_previous_trace(LegionTrace *trace);
      virtual void invalidate_trace_cache(LegionTrace *trace);
      virtual void invalidate_current_template(void);
    public:
      virtual void issue_frame(FrameOp *frame, ApEvent frame_termination);
      virtual void perform_frame_issue(FrameOp *frame, 
                                       ApEvent frame_termination);
      virtual void finish_frame(ApEvent frame_termination);
    public:
      virtual void increment_outstanding(void);
      virtual void decrement_outstanding(void);
      virtual void increment_pending(void);
      virtual RtEvent decrement_pending(TaskOp *child);
      virtual RtEvent decrement_pending(bool need_deferral);
      virtual void increment_frame(void);
      virtual void decrement_frame(void);
    public:
      virtual InnerContext* find_parent_logical_context(unsigned index);
      virtual InnerContext* find_parent_physical_context(unsigned index,
                                          LogicalRegion *handle = NULL);
      virtual void find_parent_version_info(unsigned index, unsigned depth, 
                  const FieldMask &version_mask, InnerContext *context,
                  VersionInfo &version_info, std::set<RtEvent> &ready_events);
      // Override by RemoteTask and TopLevelTask
      virtual InnerContext* find_outermost_local_context(
                          InnerContext *previous = NULL);
      virtual InnerContext* find_top_context(void);
    public:
      virtual void initialize_region_tree_contexts(
          const std::vector<RegionRequirement> &clone_requirements,
          const std::vector<ApUserEvent> &unmap_events,
          std::set<ApEvent> &preconditions,
          std::set<RtEvent> &applied_events);
      virtual void invalidate_region_tree_contexts(void);
      virtual void send_back_created_state(AddressSpaceID target);
    public:
      virtual InstanceView* create_instance_top_view(PhysicalManager *manager,
                             AddressSpaceID source, RtEvent *ready = NULL);
    public:
      virtual const std::vector<PhysicalRegion>& begin_task(
                                                    Legion::Runtime *&runtime);
      virtual void end_task(const void *res, size_t res_size, bool owned,
                            PhysicalInstance inst = PhysicalInstance::NO_INST);
      virtual void post_end_task(const void *res, size_t res_size, bool owned);
    public:
      virtual void add_acquisition(AcquireOp *op, 
                                   const RegionRequirement &req);
      virtual void remove_acquisition(ReleaseOp *op, 
                                      const RegionRequirement &req);
      virtual void add_restriction(AttachOp *op, InstanceManager *instance,
                                   const RegionRequirement &req);
      virtual void remove_restriction(DetachOp *op, 
                                      const RegionRequirement &req);
      virtual void release_restrictions(void);
      virtual bool has_restrictions(void) const; 
      virtual void perform_restricted_analysis(const RegionRequirement &req, 
                                               RestrictInfo &restrict_info);
    public:
      virtual void record_dynamic_collective_contribution(DynamicCollective dc,
                                                          const Future &f);
      virtual void find_collective_contributions(DynamicCollective dc,
                                             std::vector<Future> &futures);
    public:
      virtual TaskPriority get_current_priority(void) const;
      virtual void set_current_priority(TaskPriority priority);
    protected:
      TaskContext *const enclosing;
      TaskOp *const inline_task;
    protected:
      std::vector<unsigned> parent_req_indexes;
    };

    //--------------------------------------------------------------------------
    inline void TaskContext::begin_runtime_call(void)
    //--------------------------------------------------------------------------
    {
      if (overhead_tracker == NULL)
        return;
      const long long current = Realm::Clock::current_time_in_nanoseconds();
      const long long diff = current - previous_profiling_time;
      overhead_tracker->application_time += diff;
      previous_profiling_time = current;
    }

    //--------------------------------------------------------------------------
    inline void TaskContext::end_runtime_call(void)
    //--------------------------------------------------------------------------
    {
      if (overhead_tracker == NULL)
        return;
      const long long current = Realm::Clock::current_time_in_nanoseconds();
      const long long diff = current - previous_profiling_time;
      overhead_tracker->runtime_time += diff;
      previous_profiling_time = current;
    }

    //--------------------------------------------------------------------------
    inline void TaskContext::begin_task_wait(bool from_runtime)
    //--------------------------------------------------------------------------
    {
      if (overhead_tracker == NULL)
        return;
      const long long current = Realm::Clock::current_time_in_nanoseconds();
      const long long diff = current - previous_profiling_time;
      if (from_runtime)
        overhead_tracker->runtime_time += diff;
      else
        overhead_tracker->application_time += diff;
      previous_profiling_time = current;
    }

    //--------------------------------------------------------------------------
    inline void TaskContext::end_task_wait(void)
    //--------------------------------------------------------------------------
    {
      if (overhead_tracker == NULL)
        return;
      const long long current = Realm::Clock::current_time_in_nanoseconds();
      const long long diff = current - previous_profiling_time;
      overhead_tracker->wait_time += diff;
      previous_profiling_time = current;
    }

  };
};


#endif // __LEGION_CONTEXT_H__
<|MERGE_RESOLUTION|>--- conflicted
+++ resolved
@@ -1063,13 +1063,7 @@
       // Traces for this task's execution
       LegionMap<TraceID,DynamicTrace*,TASK_TRACES_ALLOC>::tracked traces;
       LegionTrace *current_trace;
-<<<<<<< HEAD
       LegionTrace *previous_trace;
-      // Event for waiting when the number of mapping+executing
-      // child operations has grown too large.
-      mutable LocalLock window_lock;
-=======
->>>>>>> b9c96fab
       bool valid_wait_event;
       RtUserEvent window_wait;
       std::deque<ApEvent> frame_events;
