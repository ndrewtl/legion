--- conflicted
+++ resolved
@@ -375,11 +375,7 @@
 
     // index-based:
     Event create_equal_subspace(size_t count, size_t granularity,
-<<<<<<< HEAD
-                                unsigned index, ZIndexSpace<N,T>& subspace,
-=======
-                                unsigned index, IndexSpace<N,T> &subspace,
->>>>>>> ae9f010c
+                                unsigned index, IndexSpace<N,T>& subspace,
                                 const ProfilingRequestSet &reqs,
                                 Event wait_on = Event::NO_EVENT) const;
 
