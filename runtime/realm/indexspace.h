/* Copyright 2015 Stanford University, NVIDIA Corporation
 *
 * Licensed under the Apache License, Version 2.0 (the "License");
 * you may not use this file except in compliance with the License.
 * You may obtain a copy of the License at
 *
 *     http://www.apache.org/licenses/LICENSE-2.0
 *
 * Unless required by applicable law or agreed to in writing, software
 * distributed under the License is distributed on an "AS IS" BASIS,
 * WITHOUT WARRANTIES OR CONDITIONS OF ANY KIND, either express or implied.
 * See the License for the specific language governing permissions and
 * limitations under the License.
 */

// index spaces for Realm

#ifndef REALM_INDEXSPACE_H
#define REALM_INDEXSPACE_H

#include "event.h"
#include "memory.h"
#include "instance.h"

#ifdef USE_HDF
#include <hdf5.h>
#endif

#include "lowlevel_config.h"
#include "arrays.h"
#include "custom_serdez.h"

namespace Realm {

  class ProfilingRequestSet;

    class ElementMask {
    public:
      ElementMask(void);
      explicit ElementMask(int num_elements, int first_element = 0);
      explicit ElementMask(const ElementMask &copy_from, int num_elements, int first_element = -1);
      ElementMask(const ElementMask &copy_from, bool trim = false);
      ~ElementMask(void);

      void init(int _first_element, int _num_elements, Memory _memory, off_t _offset);

      int get_first_element(void) const { return first_element; }
      int get_num_elmts(void) const { return num_elements; }

      void enable(int start, int count = 1);
      void disable(int start, int count = 1);

      int find_enabled(int count = 1, int start = 0) const;
      int find_disabled(int count = 1, int start = 0) const;

      bool is_set(int ptr) const;
      size_t pop_count(bool enabled = true) const;
      bool operator!(void) const;
      bool operator==(const ElementMask &other) const;
      bool operator!=(const ElementMask &other) const;
      // union/intersect/subtract?
      ElementMask operator|(const ElementMask &other) const;
      ElementMask operator&(const ElementMask &other) const;
      ElementMask operator-(const ElementMask &other) const;

      ElementMask& operator|=(const ElementMask &other);
      ElementMask& operator&=(const ElementMask &other);
      ElementMask& operator-=(const ElementMask &other);

      int first_enabled(void) const { return first_enabled_elmt; }
      int last_enabled(void) const { return last_enabled_elmt; }

      ElementMask& operator=(const ElementMask &rhs);

      enum OverlapResult { OVERLAP_NO, OVERLAP_MAYBE, OVERLAP_YES };

      OverlapResult overlaps_with(const ElementMask& other,
				  off_t max_effort = -1) const;

      ElementMask intersect_with(const ElementMask &other);

      class Enumerator {
      public:
	Enumerator(const ElementMask& _mask, int _start, int _polarity);
	~Enumerator(void);

	bool get_next(int &position, int &length);
	bool peek_next(int &position, int &length);

      protected:
	const ElementMask& mask;
	int pos;
	int polarity;
      };

      Enumerator *enumerate_enabled(int start = 0) const;
      Enumerator *enumerate_disabled(int start = 0) const;

      size_t raw_size(void) const;
      const void *get_raw(void) const;
      void set_raw(const void *data);

      // Implementations below
      template <class T>
      static int forall_ranges(T &executor,
			       const ElementMask &mask,
			       int start = 0, int count = -1,
			       bool do_enabled = true);

      template <class T>
      static int forall_ranges(T &executor,
			       const ElementMask &mask1,
			       const ElementMask &mask2,
			       int start = 0, int count = -1,
			       bool do_enabled1 = true,
			       bool do_enabled2 = true);

    public:
      void recalc_first_last_enabled(void);

      friend class Enumerator;
      int first_element;
      int num_elements;
      Memory memory;
      off_t offset;
      char *raw_data;
      int first_enabled_elmt, last_enabled_elmt;
    };

    class IndexSpaceAllocator;
    class DomainPoint;
    class Domain;

    class IndexSpace {
    public:
      typedef ::legion_lowlevel_id_t id_t;
      id_t id;
      bool operator<(const IndexSpace &rhs) const { return id < rhs.id; }
      bool operator==(const IndexSpace &rhs) const { return id == rhs.id; }
      bool operator!=(const IndexSpace &rhs) const { return id != rhs.id; }

      static const IndexSpace NO_SPACE;

      bool exists(void) const { return id != 0; }

      static IndexSpace create_index_space(size_t num_elmts);
      static IndexSpace create_index_space(const ElementMask &mask);
      static IndexSpace create_index_space(IndexSpace parent,
					   const ElementMask &mask,
                                           bool allocable = true);

      static IndexSpace expand_index_space(IndexSpace child,
					   size_t num_elmts,
					   off_t child_offset = 0);

      void destroy(Event wait_on = Event::NO_EVENT) const;

      IndexSpaceAllocator create_allocator(void) const;

      const ElementMask &get_valid_mask(void) const;

      // new interface for dependent indexspace computation

      // There are three categories of operation:
      //  1) Index-based partitions create subspaces based only on properties of the
      //       index space itself.  Since we're working with unstructured index spaces here,
      //       the only thing you can really do is chop it into N pieces - we support both
      //       equal and weighted distributions.  A 'granularity' larger than 1 forces the
      //       split points to that granularity, in an attempt to avoid ragged boundaries.
      //
      //  2) Logical operations on index spaces to compute other index spaces.  The supported
      //       logical operations are UNION, INTERSECT, and SUBTRACT (no COMPLEMENT, as that
      //       requires having some notion of what the universe is), and can be performed on
      //       a bunch of pairs (as a convenience for the Legion runtime which might want to
      //       perform a logical operation on two partitions) or as a reduction operation that
      //       generates a single IndexSpace from many inputs.
      //
      //  3) Field-based partitions that use the contents of a field to perform a partitioning.
      //       One version is a 'group by' on the values of the field, creating a sub-IndexSpace
      //       for each value requested.  The other is to use the field as a 'foreign key' and
      //       calculate sub-IndexSpaces by either mapping forward (an 'image') or backwards
      //       (a 'preimage') a set of IndexSpaces through the field.
      //
      // All variations have a few things in common:
      //  a) All return immediately, with 'names' of the new IndexSpaces filled in.  Result
      //       values/fields/vectors need not be initialized before calling the method.  For the
      //       data-dependent operations, the maps need to be populated, but the value of each
      //       entry in the map is overwritten by the operation.
      //  b) All return an Event, which says when the contents of the new IndexSpaces will
      //       actually be valid.
      //  c) All accept a 'wait_on' parameter to defer the operation.  The contents of input
      //       IndexSpaces need not be valid until that time.
      //  d) All accept a 'mutable_results' parameter that must be set to _true_ if you want
      //       to be able to perform alloc/free's on the resulting IndexSpaces.  Setting this
      //       to _false_ will likely result in the use of more efficient (in both time and
      //       space) data structures to describe the IndexSpaces.

      // first, operations that chop up an IndexSpace into N pieces, with no attention paid
      //  to the the data
      Event create_equal_subspaces(size_t count, size_t granularity,
				   std::vector<IndexSpace>& subspaces,
				   bool mutable_results,
				   Event wait_on = Event::NO_EVENT) const;
      Event create_weighted_subspaces(size_t count, size_t granularity,
				      const std::vector<int>& weights,
				      std::vector<IndexSpace>& subspaces,
				      bool mutable_results,
				      Event wait_on = Event::NO_EVENT) const;

      // logical operations on IndexSpaces can be either maps (performing operations in
      //   parallel on many pairs of IndexSpaces) or reductions (many IndexSpaces -> one)
      enum IndexSpaceOperation {
        ISO_UNION,
        ISO_INTERSECT,
        ISO_SUBTRACT,
      };
      struct BinaryOpDescriptor;
      static Event compute_index_spaces(std::vector<BinaryOpDescriptor>& pairs,
					bool mutable_results,
					Event wait_on = Event::NO_EVENT);
      static Event reduce_index_spaces(IndexSpaceOperation op,
				       const std::vector<IndexSpace>& spaces,
				       IndexSpace& result,
				       bool mutable_results,
                                       IndexSpace parent = IndexSpace::NO_SPACE,
				       Event wait_on = Event::NO_EVENT);

      // operations that use field data need to be able to describe where that data is
      // there might be multiple instaces with data for different subsets of the index space,
      //  and each might have a different layout
      struct FieldDataDescriptor;
      Event create_subspaces_by_field(const std::vector<FieldDataDescriptor>& field_data,
				      std::map<DomainPoint, IndexSpace>& subspaces,
				      bool mutable_results,
				      Event wait_on = Event::NO_EVENT) const;
      Event create_subspaces_by_image(const std::vector<FieldDataDescriptor>& field_data,
				      std::map<IndexSpace, IndexSpace>& subspaces,
				      bool mutable_results,
				      Event wait_on = Event::NO_EVENT) const;
      Event create_subspaces_by_preimage(const std::vector<FieldDataDescriptor>& field_data,
					 std::map<IndexSpace, IndexSpace>& subspaces,
					 bool mutable_results,
					 Event wait_on = Event::NO_EVENT) const;
      // Variants of the above but with profiling information
      Event create_equal_subspaces(size_t count, size_t granularity,
				   std::vector<IndexSpace>& subspaces,
                                   const ProfilingRequestSet &reqs,
				   bool mutable_results,
				   Event wait_on = Event::NO_EVENT) const;
      Event create_weighted_subspaces(size_t count, size_t granularity,
				      const std::vector<int>& weights,
				      std::vector<IndexSpace>& subspaces,
                                      const ProfilingRequestSet &reqs,
				      bool mutable_results,
				      Event wait_on = Event::NO_EVENT) const;
      static Event compute_index_spaces(std::vector<BinaryOpDescriptor>& pairs,
                                        const ProfilingRequestSet &reqs,
					bool mutable_results,
					Event wait_on = Event::NO_EVENT);
      static Event reduce_index_spaces(IndexSpaceOperation op,
				       const std::vector<IndexSpace>& spaces,
                                       const ProfilingRequestSet &reqs,
				       IndexSpace& result,
				       bool mutable_results,
                                       IndexSpace parent = IndexSpace::NO_SPACE,
				       Event wait_on = Event::NO_EVENT);
      Event create_subspaces_by_field(const std::vector<FieldDataDescriptor>& field_data,
				      std::map<DomainPoint, IndexSpace>& subspaces,
                                      const ProfilingRequestSet &reqs,
				      bool mutable_results,
				      Event wait_on = Event::NO_EVENT) const;
      Event create_subspaces_by_image(const std::vector<FieldDataDescriptor>& field_data,
				      std::map<IndexSpace, IndexSpace>& subspaces,
                                      const ProfilingRequestSet &reqs,
				      bool mutable_results,
				      Event wait_on = Event::NO_EVENT) const;
      Event create_subspaces_by_preimage(const std::vector<FieldDataDescriptor>& field_data,
					 std::map<IndexSpace, IndexSpace>& subspaces,
                                         const ProfilingRequestSet &reqs,
					 bool mutable_results,
					 Event wait_on = Event::NO_EVENT) const;
    };
    struct IndexSpace::BinaryOpDescriptor {
      IndexSpaceOperation op;
      IndexSpace parent;                       // filled in by caller
      IndexSpace left_operand, right_operand;  // filled in by caller
      IndexSpace result;                       // filled in by operation
    };
    struct IndexSpace::FieldDataDescriptor {
      IndexSpace index_space;
      RegionInstance inst;
      size_t field_offset, field_size;
    };

    inline std::ostream& operator<<(std::ostream& os, IndexSpace i) { return os << std::hex << i.id << std::dec; }

    class DomainPoint {
    public:
      enum { MAX_POINT_DIM = 3 };

      DomainPoint(void) : dim(0)
      {
        for (int i = 0; i < MAX_POINT_DIM; i++)
          point_data[i] = 0;
      }
      DomainPoint(int index) : dim(0)
      {
        point_data[0] = index;
        for (int i = 1; i < MAX_POINT_DIM; i++)
          point_data[i] = 0;
      }

      DomainPoint(const DomainPoint &rhs) : dim(rhs.dim)
      {
        for (int i = 0; i < MAX_POINT_DIM; i++)
          point_data[i] = rhs.point_data[i];
      }

      DomainPoint& operator=(const DomainPoint &rhs)
      {
        dim = rhs.dim;
        for (int i = 0; i < MAX_POINT_DIM; i++)
          point_data[i] = rhs.point_data[i];
        return *this;
      }

      bool operator==(const DomainPoint &rhs) const
      {
	if(dim != rhs.dim) return false;
	for(int i = 0; (i == 0) || (i < dim); i++)
	  if(point_data[i] != rhs.point_data[i]) return false;
	return true;
      }

      bool operator!=(const DomainPoint &rhs) const
      {
        return !((*this) == rhs);
      }

      bool operator<(const DomainPoint &rhs) const
      {
        if (dim < rhs.dim) return true;
        if (dim > rhs.dim) return false;
        for (int i = 0; (i == 0) || (i < dim); i++) {
          if (point_data[i] < rhs.point_data[i]) return true;
          if (point_data[i] > rhs.point_data[i]) return false;
        }
        return false;
      }

      int& operator[](unsigned index)
      {
        assert(index < MAX_POINT_DIM);
        return point_data[index];
      }

      const int& operator[](unsigned index) const
      {
        assert(index < MAX_POINT_DIM);
        return point_data[index];
      }

      struct STLComparator {
	bool operator()(const DomainPoint& a, const DomainPoint& b) const
	{
	  if(a.dim < b.dim) return true;
	  if(a.dim > b.dim) return false;
	  for(int i = 0; (i == 0) || (i < a.dim); i++) {
	    if(a.point_data[i] < b.point_data[i]) return true;
	    if(a.point_data[i] > b.point_data[i]) return false;
	  }
	  return false;
	}
      };

      template<int DIM>
      static DomainPoint from_point(typename LegionRuntime::Arrays::Point<DIM> p)
      {
	DomainPoint dp;
	assert(DIM <= MAX_POINT_DIM);
	dp.dim = DIM;
	p.to_array(dp.point_data);
	return dp;
      }

      int get_index(void) const
      {
	assert(dim == 0);
	return point_data[0];
      }

      int get_dim(void) const { return dim; }

      template <int DIM>
      LegionRuntime::Arrays::Point<DIM> get_point(void) const { assert(dim == DIM); return LegionRuntime::Arrays::Point<DIM>(point_data); }

      bool is_null(void) const { return (dim > -1); }

      static DomainPoint nil(void) { DomainPoint p; p.dim = -1; return p; }

    protected:
    public:
      int dim;
      int point_data[MAX_POINT_DIM];
    };

    class DomainLinearization {
    public:
      DomainLinearization(void) : dim(-1), lptr(0) {}
      DomainLinearization(const DomainLinearization& other)
        : dim(other.dim), lptr(other.lptr)
      {
        add_local_reference();
      }
      ~DomainLinearization(void)
      {
        remove_local_reference();
      }

      void add_local_reference(void)
      {
        if (lptr != NULL)
        {
          switch(dim) {
          case 1: ((LegionRuntime::Arrays::Mapping<1, 1> *)lptr)->add_reference(); break;
          case 2: ((LegionRuntime::Arrays::Mapping<2, 1> *)lptr)->add_reference(); break;
          case 3: ((LegionRuntime::Arrays::Mapping<3, 1> *)lptr)->add_reference(); break;
          default: assert(0);
          }
        }
      }

      void remove_local_reference(void)
      {
        if (lptr != NULL)
        {
          switch(dim)
          {
            case 1:
              {
                LegionRuntime::Arrays::Mapping<1, 1> *mapping = (LegionRuntime::Arrays::Mapping<1, 1>*)lptr;
                if (mapping->remove_reference())
                  delete mapping;
                break;
              }
            case 2:
              {
                LegionRuntime::Arrays::Mapping<2, 1> *mapping = (LegionRuntime::Arrays::Mapping<2, 1>*)lptr;
                if (mapping->remove_reference())
                  delete mapping;
                break;
              }
            case 3:
              {
                LegionRuntime::Arrays::Mapping<3, 1> *mapping = (LegionRuntime::Arrays::Mapping<3, 1>*)lptr;
                if (mapping->remove_reference())
                  delete mapping;
                break;
              }
            default:
              assert(0);
          }
        }
      }

      bool valid(void) const { return(dim >= 0); }

      DomainLinearization& operator=(const DomainLinearization& other)
      {
        remove_local_reference();
	dim = other.dim;
	lptr = other.lptr;
        add_local_reference();
	return *this;
      }

      static DomainLinearization from_index_space(int first_elmt)
      {
        DomainLinearization l;
        l.dim = 0;
        return l;
      }

      template <int DIM>
      static DomainLinearization from_mapping(typename LegionRuntime::Arrays::Mapping<DIM, 1> *mapping)
      {
	DomainLinearization l;
	l.dim = DIM;
	l.lptr = (void *)mapping;
        l.add_local_reference();
	return l;
      }

      void serialize(int *data) const
      {
	data[0] = dim;
	switch(dim) {
	case 0: break; // nothing to serialize
	case 1: ((LegionRuntime::Arrays::Mapping<1, 1> *)lptr)->serialize_mapping(data + 1); break;
	case 2: ((LegionRuntime::Arrays::Mapping<2, 1> *)lptr)->serialize_mapping(data + 1); break;
	case 3: ((LegionRuntime::Arrays::Mapping<3, 1> *)lptr)->serialize_mapping(data + 1); break;
	default: assert(0);
	}
      }

      void deserialize(const int *data)
      {
        remove_local_reference();
	dim = data[0];
	switch(dim) {
	case 0: break; // nothing to serialize
	case 1: lptr = (void *)(LegionRuntime::Arrays::Mapping<1, 1>::deserialize_mapping(data + 1)); break;
	case 2: lptr = (void *)(LegionRuntime::Arrays::Mapping<2, 1>::deserialize_mapping(data + 1)); break;
	case 3: lptr = (void *)(LegionRuntime::Arrays::Mapping<3, 1>::deserialize_mapping(data + 1)); break;
	default: assert(0);
	}
        add_local_reference();
      }

      int get_dim(void) const { return dim; }

      template <int DIM>
      LegionRuntime::Arrays::Mapping<DIM, 1> *get_mapping(void) const
      {
	assert(DIM == dim);
	return (LegionRuntime::Arrays::Mapping<DIM, 1> *)lptr;
      }

      int get_image(const DomainPoint& p) const
      {
	assert(dim == p.dim);
	switch(dim) {
	case 0: // index space
	  {
	    // assume no offset for now - probably wrong
	    return p.get_index();
	  }

	case 1:
	  {
	    //printf("%d -> %d\n", p.get_point<1>()[0], get_mapping<1>()->image(p.get_point<1>())[0]);
	    return get_mapping<1>()->image(p.get_point<1>());
	  }

	case 2:
	  {
	    //printf("%d -> %d\n", p.get_point<2>()[0], get_mapping<2>()->image(p.get_point<2>())[0]);
	    return get_mapping<2>()->image(p.get_point<2>());
	  }

	case 3:
	  {
	    //printf("%d -> %d\n", p.get_point<3>()[0], get_mapping<3>()->image(p.get_point<3>())[0]);
	    return get_mapping<3>()->image(p.get_point<3>());
	  }

	default:
	  assert(0);
	}
        return 0;
      }

      protected:
	int dim;
	void *lptr;
      };

    class Domain {
    public:
      typedef ::legion_lowlevel_id_t IDType;

      // Keep this in sync with legion_lowlevel_domain_max_rect_dim_t
      // in lowlevel_config.h
      enum { MAX_RECT_DIM = ::MAX_RECT_DIM };
      Domain(void) : is_id(0), dim(0) {}
      Domain(IndexSpace is) : is_id(is.id), dim(0) {}
      Domain(const Domain& other) : is_id(other.is_id), dim(other.dim)
      {
	for(int i = 0; i < MAX_RECT_DIM*2; i++)
	  rect_data[i] = other.rect_data[i];
      }

      Domain& operator=(const Domain& other)
      {
	is_id = other.is_id;
	dim = other.dim;
	for(int i = 0; i < MAX_RECT_DIM*2; i++)
	  rect_data[i] = other.rect_data[i];
	return *this;
      }

      bool operator==(const Domain &rhs) const
      {
	if(is_id != rhs.is_id) return false;
	if(dim != rhs.dim) return false;
	for(int i = 0; i < dim; i++) {
	  if(rect_data[i*2] != rhs.rect_data[i*2]) return false;
	  if(rect_data[i*2+1] != rhs.rect_data[i*2+1]) return false;
	}
	return true;
      }

      bool operator<(const Domain &rhs) const
      {
        if(is_id < rhs.is_id) return true;
        if(is_id > rhs.is_id) return false;
        if(dim < rhs.dim) return true;
        if(dim > rhs.dim) return false;
        for(int i = 0; i < 2*dim; i++) {
          if(rect_data[i] < rhs.rect_data[i]) return true;
          if(rect_data[i] > rhs.rect_data[i]) return false;
        }
        return false; // otherwise they are equal
      }

      bool operator!=(const Domain &rhs) const { return !(*this == rhs); }

      static const Domain NO_DOMAIN;

      bool exists(void) const { return (is_id != 0) || (dim > 0); }

      template<int DIM>
      static Domain from_rect(typename LegionRuntime::Arrays::Rect<DIM> r)
      {
	Domain d;
	assert(DIM <= MAX_RECT_DIM);
	d.dim = DIM;
	r.to_array(d.rect_data);
	return d;
      }

      template<int DIM>
      static Domain from_point(typename LegionRuntime::Arrays::Point<DIM> p)
      {
        Domain d;
        assert(DIM <= MAX_RECT_DIM);
        d.dim = DIM;
        p.to_array(d.rect_data);
        p.to_array(d.rect_data+DIM);
        return d;
      }

      size_t compute_size(void) const
      {
        size_t result;
        if (dim == 0)
          result = (2 * sizeof(IDType));
        else
          result = ((1 + 2 * dim) * sizeof(IDType));
        return result;
      }

      IDType *serialize(IDType *data) const
      {
	*data++ = dim;
	if(dim == 0) {
	  *data++ = is_id;
	} else {
	  for(int i = 0; i < dim*2; i++)
	    *data++ = rect_data[i];
	}
	return data;
      }

      const IDType *deserialize(const IDType *data)
      {
	dim = *data++;
	if(dim == 0) {
	  is_id = *data++;
	} else {
	  for(int i = 0; i < dim*2; i++)
	    rect_data[i] = *data++;
	}
	return data;
      }

      IndexSpace get_index_space(void) const
      {
        if (is_id)
        {
          IndexSpace is;
          is.id = static_cast<IDType>(is_id);
          return is;
        }
        return IndexSpace::NO_SPACE;
      }

      bool contains(DomainPoint point) const
      {
        bool result = false;
        switch (dim)
        {
          case -1:
            break;
          case 0:
            {
              const ElementMask &mask = get_index_space().get_valid_mask();
              result = mask.is_set(point.point_data[0]);
              break;
            }
          case 1:
            {
              LegionRuntime::Arrays::Point<1> p1 = point.get_point<1>();
              LegionRuntime::Arrays::Rect<1> r1 = get_rect<1>();
              result = r1.contains(p1);
              break;
            }
          case 2:
            {
              LegionRuntime::Arrays::Point<2> p2 = point.get_point<2>();
              LegionRuntime::Arrays::Rect<2> r2 = get_rect<2>();
              result = r2.contains(p2);
              break;
            }
          case 3:
            {
              LegionRuntime::Arrays::Point<3> p3 = point.get_point<3>();
              LegionRuntime::Arrays::Rect<3> r3 = get_rect<3>();
              result = r3.contains(p3);
              break;
            }
          default:
            assert(false);
        }
        return result;
      }

      int get_dim(void) const { return dim; }

      size_t get_volume(void) const
      {
        switch (dim)
        {
          case 0:
            return get_index_space().get_valid_mask().pop_count();
          case 1:
            {
              LegionRuntime::Arrays::Rect<1> r1 = get_rect<1>();
              return r1.volume();
            }
          case 2:
            {
              LegionRuntime::Arrays::Rect<2> r2 = get_rect<2>();
              return r2.volume();
            }
          case 3:
            {
              LegionRuntime::Arrays::Rect<3> r3 = get_rect<3>();
              return r3.volume();
            }
          default:
            assert(false);
        }
        return 0;
      }

      template <int DIM>
      LegionRuntime::Arrays::Rect<DIM> get_rect(void) const { assert(dim == DIM); return LegionRuntime::Arrays::Rect<DIM>(rect_data); }

      class DomainPointIterator {
      public:
        DomainPointIterator(const Domain& d)
	{
	  p.dim = d.get_dim();
	  switch(p.get_dim()) {
	  case 0: // index space
	    {
	      const ElementMask *mask = &(d.get_index_space().get_valid_mask());
	      iterator = (void *)mask;
              int index = mask->find_enabled();
	      p.point_data[0] = index;
	      any_left = (index >= 0);
	    }
	    break;

	  case 1:
	    {
	      LegionRuntime::Arrays::GenericPointInRectIterator<1> *pir = new LegionRuntime::Arrays::GenericPointInRectIterator<1>(d.get_rect<1>());
	      iterator = (void *)pir;
	      pir->p.to_array(p.point_data);
	      any_left = pir->any_left;
	    }
	    break;

	  case 2:
	    {
	      LegionRuntime::Arrays::GenericPointInRectIterator<2> *pir = new LegionRuntime::Arrays::GenericPointInRectIterator<2>(d.get_rect<2>());
	      iterator = (void *)pir;
	      pir->p.to_array(p.point_data);
	      any_left = pir->any_left;
	    }
	    break;

	  case 3:
	    {
	      LegionRuntime::Arrays::GenericPointInRectIterator<3> *pir = new LegionRuntime::Arrays::GenericPointInRectIterator<3>(d.get_rect<3>());
	      iterator = (void *)pir;
	      pir->p.to_array(p.point_data);
	      any_left = pir->any_left;
	    }
	    break;

	  default:
	    assert(0);
	  };
	}

	~DomainPointIterator(void)
	{
	  switch(p.get_dim()) {
	  case 0:
	    // nothing to do
	    break;

	  case 1:
	    {
	      LegionRuntime::Arrays::GenericPointInRectIterator<1> *pir = (LegionRuntime::Arrays::GenericPointInRectIterator<1> *)iterator;
	      delete pir;
	    }
	    break;

	  case 2:
	    {
	      LegionRuntime::Arrays::GenericPointInRectIterator<2> *pir = (LegionRuntime::Arrays::GenericPointInRectIterator<2> *)iterator;
	      delete pir;
	    }
	    break;

	  case 3:
	    {
	      LegionRuntime::Arrays::GenericPointInRectIterator<3> *pir = (LegionRuntime::Arrays::GenericPointInRectIterator<3> *)iterator;
	      delete pir;
	    }
	    break;

	  default:
	    assert(0);
	  }
	}

	DomainPoint p;
	bool any_left;
	void *iterator;

	bool step(void)
	{
	  switch(p.get_dim()) {
	  case 0:
	    {
	      const ElementMask *mask = (const ElementMask *)iterator;
	      int index = mask->find_enabled(1, p.point_data[0] + 1);
	      p.point_data[0] = index;
	      any_left = (index >= 0);
	    }
	    break;

	  case 1:
	    {
	      LegionRuntime::Arrays::GenericPointInRectIterator<1> *pir = (LegionRuntime::Arrays::GenericPointInRectIterator<1> *)iterator;
	      any_left = pir->step();
	      pir->p.to_array(p.point_data);
	    }
	    break;

	  case 2:
	    {
	      LegionRuntime::Arrays::GenericPointInRectIterator<2> *pir = (LegionRuntime::Arrays::GenericPointInRectIterator<2> *)iterator;
	      any_left = pir->step();
	      pir->p.to_array(p.point_data);
	    }
	    break;

	  case 3:
	    {
	      LegionRuntime::Arrays::GenericPointInRectIterator<3> *pir = (LegionRuntime::Arrays::GenericPointInRectIterator<3> *)iterator;
	      any_left = pir->step();
	      pir->p.to_array(p.point_data);
	    }
	    break;

	  default:
	    assert(0);
	  }

	  return any_left;
	}

	operator bool(void) const { return any_left; }
	DomainPointIterator& operator++(int /*i am postfix*/) { step(); return *this; }
      };

    protected:
    public:
      IDType is_id;
      int dim;
      int rect_data[2 * MAX_RECT_DIM];

    public:
      // simple instance creation for the lazy
      RegionInstance create_instance(Memory memory, size_t elem_size,
				     ReductionOpID redop_id = 0) const;

      RegionInstance create_instance(Memory memory,
				     const std::vector<size_t> &field_sizes,
				     size_t block_size,
				     ReductionOpID redop_id = 0) const;

      RegionInstance create_instance(Memory memory, size_t elem_size,
                                     const ProfilingRequestSet &reqs,
                                     ReductionOpID redop_id = 0) const;

      RegionInstance create_instance(Memory memory,
				     const std::vector<size_t> &field_sizes,
				     size_t block_size,
                                     const ProfilingRequestSet &reqs,
				     ReductionOpID redop_id = 0) const;

      RegionInstance create_hdf5_instance(const char *file_name,
                                          const std::vector<size_t> &field_sizes,
                                          const std::vector<const char*> &field_files,
                                          bool read_only) const;
      RegionInstance create_file_instance(const char *file_name,
                                          const std::vector<size_t> &field_sizes,
                                          legion_lowlevel_file_mode_t file_mode) const;
      struct CopySrcDstField {
      public:
<<<<<<< HEAD
        CopySrcDstField(void) 
          : inst(RegionInstance::NO_INST), offset(0), size(0), serdez_id(0) { }
=======
        CopySrcDstField(void)
          : inst(RegionInstance::NO_INST), offset(0), size(0) { }
>>>>>>> ab5192eb
        CopySrcDstField(RegionInstance i, unsigned o, unsigned s)
          : inst(i), offset(o), size(s), serdez_id(0) { }
        CopySrcDstField(RegionInstance i, unsigned o, unsigned s, CustomSerdezID sid)
          : inst(i), offset(o), size(s), serdez_id(sid) { }
      public:
	RegionInstance inst;
	unsigned offset, size;
	CustomSerdezID serdez_id;
      };

      Event fill(const std::vector<CopySrcDstField> &dsts,
                 const void *fill_value, size_t fill_value_size,
                 Event wait_on = Event::NO_EVENT) const;

      Event copy(RegionInstance src_inst, RegionInstance dst_inst,
		 size_t elem_size, Event wait_on = Event::NO_EVENT,
		 ReductionOpID redop_id = 0, bool red_fold = false) const;

      Event copy(const std::vector<CopySrcDstField>& srcs,
		 const std::vector<CopySrcDstField>& dsts,
		 Event wait_on = Event::NO_EVENT,
		 ReductionOpID redop_id = 0, bool red_fold = false) const;

      Event copy(const std::vector<CopySrcDstField>& srcs,
		 const std::vector<CopySrcDstField>& dsts,
		 const ElementMask& mask,
		 Event wait_on = Event::NO_EVENT,
		 ReductionOpID redop_id = 0, bool red_fold = false) const;

      Event copy_indirect(const CopySrcDstField& idx,
			  const std::vector<CopySrcDstField>& srcs,
			  const std::vector<CopySrcDstField>& dsts,
			  Event wait_on = Event::NO_EVENT,
			  ReductionOpID redop_id = 0, bool red_fold = false) const;

      Event copy_indirect(const CopySrcDstField& idx,
			  const std::vector<CopySrcDstField>& srcs,
			  const std::vector<CopySrcDstField>& dsts,
			  const ElementMask& mask,
			  Event wait_on = Event::NO_EVENT,
			  ReductionOpID redop_id = 0, bool red_fold = false) const;

      // Variants of the above for profiling
      Event fill(const std::vector<CopySrcDstField> &dsts,
                 const ProfilingRequestSet &requests,
                 const void *fill_value, size_t fill_value_size,
                 Event wait_on = Event::NO_EVENT) const;

      Event copy(const std::vector<CopySrcDstField>& srcs,
		 const std::vector<CopySrcDstField>& dsts,
                 const ProfilingRequestSet &reqeusts,
		 Event wait_on = Event::NO_EVENT,
		 ReductionOpID redop_id = 0, bool red_fold = false) const;
    };

    class IndexSpaceAllocator {
    protected:
      friend class IndexSpace;

      explicit IndexSpaceAllocator(void *_impl) : impl(_impl) {}

      void *impl;

    public:
      IndexSpaceAllocator(const IndexSpaceAllocator& to_copy)
	: impl(to_copy.impl) {}

      unsigned alloc(unsigned count = 1) const;
      void reserve(unsigned ptr, unsigned count = 1) const;
      void free(unsigned ptr, unsigned count = 1) const;

      template <typename LIN>
      void reserve(const LIN& linearizer, LegionRuntime::Arrays::Point<LIN::IDIM> point) const;

      void destroy(void);
    };

    // Implementations for template functions

    template <class T>
    /*static*/ int ElementMask::forall_ranges(T &executor,
					      const ElementMask &mask,
					      int start /*= 0*/,
					      int count /*= -1*/,
					      bool do_enabled /*= true*/)
    {
      if(count == 0) return 0;

      ElementMask::Enumerator enum1(mask, start, do_enabled ? 1 : 0);

      int total = 0;

      int pos, len;
      while(enum1.get_next(pos, len)) {
	if(pos < start) {
	  len -= (start - pos);
	  pos = start;
	}

	if((count > 0) && ((pos + len) > (start + count))) {
	  len = start + count - pos;
	}

	if(len > 0) {
	  //printf("S:%d(%d)\n", pos, len);
	  executor.do_span(pos, len);
	  total += len;
	}
      }

      return total;
    }

    template <class T>
    /*static*/ int ElementMask::forall_ranges(T &executor,
					      const ElementMask &mask1,
					      const ElementMask &mask2,
					      int start /*= 0*/,
					      int count /*= -1*/,
					      bool do_enabled1 /*= true*/,
					      bool do_enabled2 /*= true*/)
    {
      ElementMask::Enumerator enum1(mask1, start, do_enabled1 ? 1 : 0);
      ElementMask::Enumerator enum2(mask2, start, do_enabled2 ? 1 : 0);

      int pos1, len1, pos2, len2;

      if(!enum1.get_next(pos1, len1)) return 0;
      if(!enum2.get_next(pos2, len2)) return 0;
      if(count == 0) return 0;

      int total = 0;

      while(true) {
	//printf("S:%d(%d) T:%d(%d)\n", pos1, len1, pos2, len2);

	if(len1 <= 0) {
	  if(!enum1.get_next(pos1, len1)) break;
	  if((count > 0) && ((pos1 + len1) > (start + count))) {
	    len1 = (start + count) - pos1;
	    if(len1 < 0) break;
	  }
	  continue;
	}

	if(len2 <= 0) {
	  if(!enum2.get_next(pos2, len2)) break;
	  if((count > 0) && ((pos2 + len2) > (start + count))) {
	    len2 = (start + count) - pos2;
	    if(len2 < 0) break;
	  }
	  continue;
	}

	if(pos1 < pos2) {
	  len1 -= (pos2 - pos1);
	  pos1 = pos2;
	  continue;
	}

	if(pos2 < pos1) {
	  len2 -= (pos1 - pos2);
	  pos2 = pos1;
	  continue;
	}

	assert((pos1 == pos2) && (len1 > 0) && (len2 > 0));

	int span_len = (len1 < len2) ? len1 : len2;

	executor.do_span(pos1, span_len);

	pos1 += span_len;
	len1 -= span_len;
	pos2 += span_len;
	len2 -= span_len;

	total += span_len;
      }

      return total;
    }

}; // namespace Realm

//include "indexspace.inl"

#endif // ifndef REALM_INDEXSPACE_H<|MERGE_RESOLUTION|>--- conflicted
+++ resolved
@@ -924,13 +924,8 @@
                                           legion_lowlevel_file_mode_t file_mode) const;
       struct CopySrcDstField {
       public:
-<<<<<<< HEAD
         CopySrcDstField(void) 
           : inst(RegionInstance::NO_INST), offset(0), size(0), serdez_id(0) { }
-=======
-        CopySrcDstField(void)
-          : inst(RegionInstance::NO_INST), offset(0), size(0) { }
->>>>>>> ab5192eb
         CopySrcDstField(RegionInstance i, unsigned o, unsigned s)
           : inst(i), offset(o), size(s), serdez_id(0) { }
         CopySrcDstField(RegionInstance i, unsigned o, unsigned s, CustomSerdezID sid)
